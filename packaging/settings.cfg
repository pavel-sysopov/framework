[packaging]
working_dir = /tmp/openvstorage
package_name = openvstorage
product_name = Open vStorage
source_contents = --transform 's,^,{0}-{1}/,' scripts/install scripts/system config ovs webapps *.txt
repo = git@github.com:openvstorage/openvstorage.git

[version]
major = 2
<<<<<<< HEAD
minor = 5
patch = 0
=======
minor = 4
patch = 0
releasename = Chicago
>>>>>>> 31e87807
<|MERGE_RESOLUTION|>--- conflicted
+++ resolved
@@ -7,11 +7,6 @@
 
 [version]
 major = 2
-<<<<<<< HEAD
 minor = 5
 patch = 0
-=======
-minor = 4
-patch = 0
-releasename = Chicago
->>>>>>> 31e87807
+releasename = Chicago