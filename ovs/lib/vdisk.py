--- conflicted
+++ resolved
@@ -907,24 +907,13 @@
                     raise ValueError('Cannot reconfigure DTL to StorageRouter {0} because the vDisk is hosted on this StorageRouter'.format(vdisk.storagerouter.name))
 
                 dtl_config = None
-<<<<<<< HEAD
                 current_dtl_config = vdisk.storagedriver_client.get_dtl_config(volume_id)
                 if old_dtl_mode != new_dtl_mode or (current_dtl_config is not None and current_dtl_config.host not in [sr.ip for sr in dtl_targets]):
                     random.shuffle(dtl_targets)
                     reconfigured = False
                     for storagerouter in dtl_targets:
                         for sd in storagerouter.storagedrivers:  # DTL can reside on any node in the cluster running a volumedriver and having a DTL process running
-                            dtl_config = DTLConfig(str(storagerouter.ip), sd.ports[2], StorageDriverClient.VDISK_DTL_MODE_MAP[new_dtl_mode])
-=======
-                for storagerouter in possible_srs:
-                    if storagerouter.guid == vdisk.storagerouter_guid:
-                        continue
-                    if dtl_config is not None:
-                        break
-                    for sd in storagerouter.storagedrivers:
-                        if sd.vpool == vdisk.vpool:
                             dtl_config = DTLConfig(str(storagerouter.ip), sd.ports['dtl'], StorageDriverClient.VDISK_DTL_MODE_MAP[new_dtl_mode])
->>>>>>> 035260eb
                             vdisk.storagedriver_client.set_manual_dtl_config(volume_id, dtl_config)
                             reconfigured = True
                             break
