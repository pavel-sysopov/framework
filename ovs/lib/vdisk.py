# Copyright 2014 iNuron NV
#
# Licensed under the Open vStorage Non-Commercial License, Version 1.0 (the "License");
# you may not use this file except in compliance with the License.
# You may obtain a copy of the License at
#
#     http://www.openvstorage.org/OVS_NON_COMMERCIAL
#
# Unless required by applicable law or agreed to in writing, software
# distributed under the License is distributed on an "AS IS" BASIS,
# WITHOUT WARRANTIES OR CONDITIONS OF ANY KIND, either express or implied.
# See the License for the specific language governing permissions and
# limitations under the License.

"""
Module for VDiskController
"""
import pickle
import uuid
import os
import time
from subprocess import check_output

from ovs.celery_run import celery
from ovs.dal.hybrids.vdisk import VDisk
from ovs.dal.hybrids.vmachine import VMachine
from ovs.dal.hybrids.pmachine import PMachine
from ovs.dal.hybrids.storagedriver import StorageDriver
from ovs.dal.hybrids.vpool import VPool
from ovs.dal.lists.vdisklist import VDiskList
from ovs.dal.lists.storagedriverlist import StorageDriverList
from ovs.dal.lists.vpoollist import VPoolList
from ovs.dal.lists.pmachinelist import PMachineList
from ovs.dal.lists.mgmtcenterlist import MgmtCenterList
from ovs.extensions.generic.sshclient import SSHClient
from ovs.extensions.generic.volatilemutex import VolatileMutex
from ovs.extensions.hypervisor.factory import Factory
from ovs.extensions.storageserver.storagedriver import StorageDriverClient
from ovs.extensions.storageserver.storagedriver import StorageDriverConfiguration
from ovs.lib.helpers.decorators import log
from ovs.lib.helpers.toolbox import Toolbox
from ovs.lib.mdsservice import MDSServiceController
from ovs.log.logHandler import LogHandler
from volumedriver.storagerouter import storagerouterclient
from volumedriver.storagerouter.storagerouterclient import MDSMetaDataBackendConfig
from volumedriver.storagerouter.storagerouterclient import MDSNodeConfig

logger = LogHandler.get('lib', name='vdisk')
storagerouterclient.Logger.setupLogging(LogHandler.load_path('storagerouterclient'))
storagerouterclient.Logger.enableLogging()


class VDiskController(object):
    """
    Contains all BLL regarding VDisks
    """

    @staticmethod
    @celery.task(name='ovs.vdisk.list_volumes')
    def list_volumes(vpool_guid=None):
        """
        List all known volumes on a specific vpool or on all
        """
        if vpool_guid is not None:
            vpool = VPool(vpool_guid)
            storagedriver_client = StorageDriverClient.load(vpool)
            response = storagedriver_client.list_volumes()
        else:
            response = []
            for vpool in VPoolList.get_vpools():
                storagedriver_client = StorageDriverClient.load(vpool)
                response.extend(storagedriver_client.list_volumes())
        return response

    @staticmethod
    @celery.task(name='ovs.vdisk.delete_from_voldrv')
    @log('VOLUMEDRIVER_TASK')
    def delete_from_voldrv(volumename, storagedriver_id):
        """
        Delete a disk
        Triggered by volumedriver messages on the queue
        @param volumename: volume id of the disk
        """
        _ = storagedriver_id  # For logging purposes
        disk = VDiskList.get_vdisk_by_volume_id(volumename)
        if disk is not None:
            mutex = VolatileMutex('{0}_{1}'.format(volumename, disk.devicename))
            try:
                mutex.acquire(wait=20)
                pmachine = None
                try:
                    pmachine = PMachineList.get_by_storagedriver_id(disk.storagedriver_id)
                except RuntimeError as ex:
                    if 'could not be found' not in str(ex):
                        raise
                    # else: pmachine can't be loaded, because the volumedriver doesn't know about it anymore
                if pmachine is not None:
                    limit = 5
                    storagedriver = StorageDriverList.get_by_storagedriver_id(storagedriver_id)
                    hypervisor = Factory.get(pmachine)
                    exists = hypervisor.file_exists(storagedriver, disk.devicename)
                    while limit > 0 and exists is True:
                        time.sleep(1)
                        exists = hypervisor.file_exists(storagedriver, disk.devicename)
                        limit -= 1
                    if exists is True:
                        logger.info('Disk {0} still exists, ignoring delete'.format(disk.devicename))
                        return
                logger.info('Delete disk {0}'.format(disk.name))
                for mds_service in disk.mds_services:
                    mds_service.delete()
                disk.delete()
            finally:
                mutex.release()

    @staticmethod
    @celery.task(name='ovs.vdisk.resize_from_voldrv')
    @log('VOLUMEDRIVER_TASK')
    def resize_from_voldrv(volumename, volumesize, volumepath, storagedriver_id):
        """
        Resize a disk
        Triggered by volumedriver messages on the queue

        @param volumepath: path on hypervisor to the volume
        @param volumename: volume id of the disk
        @param volumesize: size of the volume
        """
        pmachine = PMachineList.get_by_storagedriver_id(storagedriver_id)
        storagedriver = StorageDriverList.get_by_storagedriver_id(storagedriver_id)
        hypervisor = Factory.get(pmachine)
        volumepath = hypervisor.clean_backing_disk_filename(volumepath)
        mutex = VolatileMutex('{0}_{1}'.format(volumename, volumepath))
        try:
            mutex.acquire(wait=30)
            disk = VDiskList.get_vdisk_by_volume_id(volumename)
            if disk is None:
                disk = VDiskList.get_by_devicename_and_vpool(volumepath, storagedriver.vpool)
                if disk is None:
                    disk = VDisk()
            disk.devicename = volumepath
            disk.volume_id = volumename
            disk.size = volumesize
            disk.vpool = storagedriver.vpool
            disk.save()
        finally:
            mutex.release()

        VDiskController.sync_with_mgmtcenter(disk, pmachine, storagedriver)
        MDSServiceController.ensure_safety(disk)

    @staticmethod
    @celery.task(name='ovs.vdisk.rename_from_voldrv')
    @log('VOLUMEDRIVER_TASK')
    def rename_from_voldrv(volumename, volume_old_path, volume_new_path, storagedriver_id):
        """
        Rename a disk
        Triggered by volumedriver messages

        @param volumename: volume id of the disk
        @param volume_old_path: old path on hypervisor to the volume
        @param volume_new_path: new path on hypervisor to the volume
        """
        pmachine = PMachineList.get_by_storagedriver_id(storagedriver_id)
        hypervisor = Factory.get(pmachine)
        volume_old_path = hypervisor.clean_backing_disk_filename(volume_old_path)
        volume_new_path = hypervisor.clean_backing_disk_filename(volume_new_path)
        disk = VDiskList.get_vdisk_by_volume_id(volumename)
        if disk:
            logger.info('Move disk {0} from {1} to {2}'.format(disk.name,
                                                               volume_old_path,
                                                               volume_new_path))
            disk.devicename = volume_new_path
            disk.save()

    @staticmethod
    @celery.task(name='ovs.vdisk.clone')
    def clone(diskguid, snapshotid, devicename, pmachineguid, machinename=None, machineguid=None, detached=False):
        """
        Clone a disk
        """
        pmachine = PMachine(pmachineguid)
        hypervisor = Factory.get(pmachine)
        if machinename is None:
            description = devicename
        else:
            description = '{0} {1}'.format(machinename, devicename)
        properties_to_clone = ['description', 'size', 'type', 'retentionpolicyguid',
                               'snapshotpolicyguid', 'autobackup']
        vdisk = VDisk(diskguid)
        location = hypervisor.get_backing_disk_path(machinename, devicename)

        if machineguid is not None and detached is True:
            raise ValueError('A vMachine GUID was specified while detached is True')

        if snapshotid is None:
            # Create a new snapshot
            timestamp = str(int(time.time()))
            metadata = {'label': '',
                        'is_consistent': False,
                        'timestamp': timestamp,
                        'machineguid': machineguid,
                        'is_automatic': True}
            VDiskController.create_snapshot(diskguid, metadata)
            tries = 25  # About 5 minutes
            while snapshotid is None and tries > 0:
                tries -= 1
                time.sleep(25 - tries)
                vdisk.invalidate_dynamics(['snapshots'])
                snapshots = [snapshot for snapshot in vdisk.snapshots
                             if snapshot['in_backend'] is True and snapshot['timestamp'] == timestamp]
                if len(snapshots) == 1:
                    snapshotid = snapshots[0]['guid']
            if snapshotid is None:
                raise RuntimeError('Could not find created snapshot in time')

        new_vdisk = VDisk()
        new_vdisk.copy(vdisk, include=properties_to_clone)
        new_vdisk.parent_vdisk = vdisk
        new_vdisk.name = '{0}-clone'.format(vdisk.name)
        new_vdisk.description = description
        new_vdisk.devicename = hypervisor.clean_backing_disk_filename(location)
        new_vdisk.parentsnapshot = snapshotid
        if detached is False:
            new_vdisk.vmachine = VMachine(machineguid) if machineguid else vdisk.vmachine
        new_vdisk.vpool = vdisk.vpool
        new_vdisk.save()

        try:
            storagedriver = StorageDriverList.get_by_storagedriver_id(vdisk.storagedriver_id)
            if storagedriver is None:
                raise RuntimeError('Could not find StorageDriver with id {0}'.format(vdisk.storagedriver_id))

            mds_service = MDSServiceController.get_preferred_mds(storagedriver.storagerouter, vdisk.vpool)
            if mds_service is None:
                raise RuntimeError('Could not find a MDS service')

            logger.info('Clone snapshot {0} of disk {1} to location {2}'.format(snapshotid, vdisk.name, location))
            volume_id = vdisk.storagedriver_client.create_clone(
                target_path=location,
                metadata_backend_config=MDSMetaDataBackendConfig([MDSNodeConfig(address=str(mds_service.service.storagerouter.ip),
                                                                                port=mds_service.service.ports[0])]),
                parent_volume_id=str(vdisk.volume_id),
                parent_snapshot_id=str(snapshotid),
                node_id=str(vdisk.storagedriver_id)
            )
        except Exception as ex:
            logger.error('Caught exception during clone, trying to delete the volume. {0}'.format(ex))
            new_vdisk.delete()
            VDiskController.delete_volume(location)
            raise

        new_vdisk.volume_id = volume_id
        new_vdisk.save()

        try:
            MDSServiceController.ensure_safety(new_vdisk)
        except Exception as ex:
            logger.error('Caught exception during "ensure_safety" {0}'.format(ex))

        return {'diskguid': new_vdisk.guid,
                'name': new_vdisk.name,
                'backingdevice': location}

    @staticmethod
    @celery.task(name='ovs.vdisk.create_snapshot')
    def create_snapshot(diskguid, metadata, snapshotid=None):
        """
        Create a disk snapshot

        @param diskguid: guid of the disk
        @param metadata: dict of metadata
        """
        disk = VDisk(diskguid)
        logger.info('Create snapshot for disk {0}'.format(disk.name))
        if snapshotid is None:
            snapshotid = str(uuid.uuid4())
        metadata = pickle.dumps(metadata)
        disk.storagedriver_client.create_snapshot(
            str(disk.volume_id),
            snapshot_id=snapshotid,
            metadata=metadata
        )
        disk.invalidate_dynamics(['snapshots'])
        return snapshotid

    @staticmethod
    @celery.task(name='ovs.vdisk.delete_snapshot')
    def delete_snapshot(diskguid, snapshotid):
        """
        Delete a disk snapshot

        @param diskguid: guid of the disk
        @param snapshotid: id of the snapshot

        @todo: Check if new volumedriver storagedriver upon deletion
        of a snapshot has built-in protection to block it from being deleted
        if a clone was created from it.
        """
        disk = VDisk(diskguid)
        logger.info('Deleting snapshot {0} from disk {1}'.format(snapshotid, disk.name))
        disk.storagedriver_client.delete_snapshot(str(disk.volume_id), str(snapshotid))
        disk.invalidate_dynamics(['snapshots'])

    @staticmethod
    @celery.task(name='ovs.vdisk.set_as_template')
    def set_as_template(diskguid):
        """
        Set a disk as template

        @param diskguid: guid of the disk
        """
        disk = VDisk(diskguid)
        disk.storagedriver_client.set_volume_as_template(str(disk.volume_id))

    @staticmethod
    @celery.task(name='ovs.vdisk.rollback')
    def rollback(diskguid, timestamp):
        """
        Rolls back a disk based on a given disk snapshot timestamp
        """
        disk = VDisk(diskguid)
        snapshots = [snap for snap in disk.snapshots if snap['timestamp'] == timestamp]
        if not snapshots:
            raise ValueError('No snapshot found for timestamp {0}'.format(timestamp))
        snapshotguid = snapshots[0]['guid']
        disk.storagedriver_client.rollback_volume(str(disk.volume_id), snapshotguid)
        disk.invalidate_dynamics(['snapshots'])
        return True

    @staticmethod
    @celery.task(name='ovs.vdisk.create_from_template')
    def create_from_template(diskguid, machinename, devicename, pmachineguid, machineguid=None, storagedriver_guid=None):
        """
        Create a disk from a template

        @param devicename: device file name for the disk (eg: my_disk-flat.vmdk)
        @param machineguid: guid of the machine to assign disk to
        @return diskguid: guid of new disk
        """

        pmachine = PMachine(pmachineguid)
        hypervisor = Factory.get(pmachine)
        disk_path = hypervisor.get_disk_path(machinename, devicename)

        description = '{0} {1}'.format(machinename, devicename)
        properties_to_clone = [
            'description', 'size', 'type', 'retentionpolicyid',
            'snapshotpolicyid', 'vmachine', 'vpool']

        vdisk = VDisk(diskguid)
        if vdisk.vmachine and not vdisk.vmachine.is_vtemplate:
            # Disk might not be attached to a vmachine, but still be a template
            raise RuntimeError('The given vdisk does not belong to a template')

        if storagedriver_guid is not None:
            storagedriver_id = StorageDriver(storagedriver_guid).storagedriver_id
        else:
            storagedriver_id = vdisk.storagedriver_id
        storagedriver = StorageDriverList.get_by_storagedriver_id(storagedriver_id)
        if storagedriver is None:
            raise RuntimeError('Could not find StorageDriver with id {0}'.format(storagedriver_id))

        new_vdisk = VDisk()
        new_vdisk.copy(vdisk, include=properties_to_clone)
        new_vdisk.vpool = vdisk.vpool
        new_vdisk.devicename = hypervisor.clean_backing_disk_filename(disk_path)
        new_vdisk.parent_vdisk = vdisk
        new_vdisk.name = '{0}-clone'.format(vdisk.name)
        new_vdisk.description = description
        new_vdisk.vmachine = VMachine(machineguid) if machineguid else vdisk.vmachine
        new_vdisk.save()

        mds_service = MDSServiceController.get_preferred_mds(storagedriver.storagerouter, vdisk.vpool)
        if mds_service is None:
            raise RuntimeError('Could not find a MDS service')

        logger.info('Create disk from template {0} to new disk {1} to location {2}'.format(
            vdisk.name, new_vdisk.name, disk_path
        ))
        try:
            volume_id = vdisk.storagedriver_client.create_clone_from_template(
                target_path=disk_path,
                metadata_backend_config=MDSMetaDataBackendConfig([MDSNodeConfig(address=str(mds_service.service.storagerouter.ip),
                                                                                port=mds_service.service.ports[0])]),
                parent_volume_id=str(vdisk.volume_id),
                node_id=str(storagedriver_id)
            )
            new_vdisk.volume_id = volume_id
            new_vdisk.save()
            MDSServiceController.ensure_safety(new_vdisk)

        except Exception as ex:
            logger.error('Clone disk on volumedriver level failed with exception: {0}'.format(str(ex)))
            new_vdisk.delete()
            raise

        return {'diskguid': new_vdisk.guid, 'name': new_vdisk.name,
                'backingdevice': disk_path}

    @staticmethod
    @celery.task(name='ovs.vdisk.create_volume')
    def create_volume(location, size):
        """
        Create a volume using filesystem calls
        Calls "truncate" to create sparse raw file
        TODO: use volumedriver API
        TODO: model VDisk() and return guid

        @param location: location, filename
        @param size: size of volume, GB
        @return None
        """
        if os.path.exists(location):
            raise RuntimeError('File already exists at %s' % location)

        output = check_output('truncate -s {0}G "{1}"'.format(size, location), shell=True).strip()
        output = output.replace('\xe2\x80\x98', '"').replace('\xe2\x80\x99', '"')

        if not os.path.exists(location):
            raise RuntimeError('Cannot create file %s. Output: %s' % (location, output))

    @staticmethod
    @celery.task(name='ovs.vdisk.delete_volume')
    def delete_volume(location):
        """
        Create a volume using filesystem calls
        Calls "rm" to delete raw file
        TODO: use volumedriver API
        TODO: delete VDisk from model

        @param location: location, filename
        @return None
        """
        if not os.path.exists(location):
            logger.error('File already deleted at %s' % location)
            return
        output = check_output('rm "{0}"'.format(location), shell=True).strip()
        output = output.replace('\xe2\x80\x98', '"').replace('\xe2\x80\x99', '"')
        logger.info(output)
        if os.path.exists(location):
            raise RuntimeError('Could not delete file %s, check logs. Output: %s' % (location, output))
        if output == '':
            return True
        raise RuntimeError(output)

    @staticmethod
    @celery.task(name='ovs.vdisk.extend_volume')
    def extend_volume(location, size):
        """
        Extend a volume using filesystem calls
        Calls "truncate" to create sparse raw file
        TODO: use volumedriver API
        TODO: model VDisk() and return guid

        @param location: location, filename
        @param size: size of volume, GB
        @return None
        """
        if not os.path.exists(location):
            raise RuntimeError('Volume not found at %s, use create_volume first.' % location)
        output = check_output('truncate -s {0}G "{1}"'.format(size, location), shell=True).strip()
        output = output.replace('\xe2\x80\x98', '"').replace('\xe2\x80\x99', '"')
        logger.info(output)

    @staticmethod
    @celery.task(name='ovs.vdisk.update_vdisk_name')
    def update_vdisk_name(volume_id, old_name, new_name):
        """
        Update a vDisk name using Management Center: set new name
        """
        vdisk = None
        for mgmt_center in MgmtCenterList.get_mgmtcenters():
            mgmt = Factory.get_mgmtcenter(mgmt_center = mgmt_center)
            try:
                disk_info = mgmt.get_vdisk_device_info(volume_id)
                device_path = disk_info['device_path']
                vpool_name = disk_info['vpool_name']
                vp = VPoolList.get_vpool_by_name(vpool_name)
                file_name = os.path.basename(device_path)
                vdisk = VDiskList.get_by_devicename_and_vpool(file_name, vp)
                if vdisk:
                    break
            except Exception as ex:
                logger.info('Trying to get mgmt center failed for disk {0} with volume_id {1}. {2}'.format(old_name, volume_id, ex))
        if not vdisk:
            logger.error('No vdisk found for name {0}'.format(old_name))
            return

        vpool = vdisk.vpool
        mutex = VolatileMutex('{0}_{1}'.format(old_name, vpool.guid if vpool is not None else 'none'))
        try:
            mutex.acquire(wait=5)
            vdisk.name = new_name
            vdisk.save()
        finally:
            mutex.release()

    @staticmethod
    @celery.task(name='ovs.vdisk.get_config_params')
    def get_config_params(vdisk_guid):
        """
        Retrieve the configuration parameters for the given disk from the storagedriver.
        """
        vdisk = VDisk(vdisk_guid)
        vpool = VPool(vdisk.vpool_guid)

        vpool_client = SSHClient(vpool.storagedrivers[0].storagerouter)

        storagedriver_config = StorageDriverConfiguration('storagedriver', vpool.name)
        storagedriver_config.load(vpool_client)

        volume_id = str(vdisk.volume_id)
        volume_manager = storagedriver_config.configuration.get('volume_manager', {})
        sco_size = vdisk.storagedriver_client.get_sco_multiplier(volume_id) / 1024 * 4
        dedupe_mode = vdisk.storagedriver_client.get_readcache_mode(volume_id)
        cache_strategy = vdisk.storagedriver_client.get_readcache_behaviour(volume_id)
        tlog_multiplier = vdisk.storagedriver_client.get_tlog_multiplier(volume_id)
        readcache_limit = vdisk.storagedriver_client.get_readcache_limit(volume_id)
        non_disposable_sco_factor = vdisk.storagedriver_client.get_sco_cache_max_non_disposable_factor(volume_id)

        if dedupe_mode is None:
            dedupe_mode = volume_manager.get('read_cache_default_mode', StorageDriverClient.VOLDRV_CONTENT_BASED)
        if cache_strategy is None:
            cache_strategy = volume_manager.get('read_cache_default_behaviour', StorageDriverClient.VOLDRV_CACHE_ON_READ)
        if tlog_multiplier is None:
            tlog_multiplier = volume_manager.get('number_of_scos_in_tlog', 20)
        if readcache_limit is not None:
            vol_info = vdisk.storagedriver_client.info_volume(volume_id)
            block_size = vol_info.lba_size * vol_info.cluster_multiplier or 4096
            readcache_limit = readcache_limit * block_size / 1024 / 1024 / 1024
        if non_disposable_sco_factor is None:
            non_disposable_sco_factor = volume_manager.get('non_disposable_scos_factor', 12)

        write_buffer = tlog_multiplier * sco_size * non_disposable_sco_factor

        return {'sco_size': sco_size,
                'dtl_mode': None,
                'dtl_enabled': False,
                'dedupe_mode': StorageDriverClient.REVERSE_DEDUPE_MAP[dedupe_mode],
                'write_buffer': write_buffer,
                'dtl_location': None,
                'cache_strategy': StorageDriverClient.REVERSE_CACHE_MAP[cache_strategy],
                'readcache_limit': readcache_limit}

    @staticmethod
    @celery.task(name='ovs.vdisk.set_config_params')
    def set_config_params(vdisk_guid, new_config_params):
        """
        Sets configuration parameters for a given vdisk.
        :param vdisk_guid: Guid of the virtual disk to set the configuration parameters for
        :param new_config_params: New configuration parameters
        """
        required_params = {'sco_size': (int, StorageDriverClient.TLOG_MULTIPLIER_MAP.keys()),
                           'dedupe_mode': (str, StorageDriverClient.VDISK_DEDUPE_MAP.keys()),
                           'write_buffer': (int, {'min': 128, 'max': 10 * 1024}),
                           'cache_strategy': (str, StorageDriverClient.VDISK_CACHE_MAP.keys()),
                           'readcache_limit': (int, {'min': 1, 'max': 10 * 1024}, False)}

        Toolbox.verify_required_params(required_params, new_config_params)

        errors = False
        vdisk = VDisk(vdisk_guid)
        volume_id = str(vdisk.volume_id)
        current_vdisk_configuration = VDiskController.get_config_params(vdisk.guid)

        new_sco_size = new_config_params['sco_size']
        old_vdisk_sco_size = current_vdisk_configuration['sco_size']

        # 1st update SCO size, because this impacts TLOG multiplier which on its turn impacts write buffer
        if new_sco_size != old_vdisk_sco_size:
            write_buffer = float(new_config_params['write_buffer'])
            tlog_multiplier = StorageDriverClient.TLOG_MULTIPLIER_MAP[new_sco_size]
            sco_factor = write_buffer / tlog_multiplier / new_sco_size
            try:
                logger.info('Updating property sco_size on vDisk {0} to {1}'.format(vdisk_guid, new_sco_size))
                vdisk.storagedriver_client.set_sco_multiplier(volume_id, new_sco_size / 4 * 1024)
                vdisk.storagedriver_client.set_tlog_multiplier(volume_id, tlog_multiplier)
                vdisk.storagedriver_client.set_sco_cache_max_non_disposable_factor(volume_id, sco_factor)
                logger.info('Updated property sco_size')
            except Exception as ex:
                logger.error('Error updating "sco_size": {0}'.format(ex))
                errors = True

        # 2nd update rest
        for key in required_params:
            try:
                if key == 'sco_size':
                    continue

                new_value = new_config_params[key]
                old_value = current_vdisk_configuration[key]
                if new_value != old_value:
                    logger.info('Updating property {0} on vDisk {1} from to {2}'.format(key, vdisk_guid, new_value))
                    if key == 'dedupe_mode':
                        vdisk.storagedriver_client.set_readcache_mode(volume_id, StorageDriverClient.VDISK_DEDUPE_MAP[new_value])
                    elif key == 'write_buffer':
                        tlog_multiplier = vdisk.storagedriver_client.get_tlog_multiplier(volume_id) or StorageDriverClient.TLOG_MULTIPLIER_MAP[new_sco_size]
                        sco_factor = float(new_value) / tlog_multiplier / new_sco_size
                        vdisk.storagedriver_client.set_sco_cache_max_non_disposable_factor(volume_id, sco_factor)
                    elif key == 'cache_strategy':
                        vdisk.storagedriver_client.set_readcache_behaviour(volume_id, StorageDriverClient.VDISK_CACHE_MAP[new_value])
                    elif key == 'readcache_limit':
                        vol_info = vdisk.storagedriver_client.info_volume(volume_id)
                        block_size = vol_info.lba_size * vol_info.cluster_multiplier or 4096
                        limit = new_value * 1024 * 1024 * 1024 / block_size if new_value else None
                        vdisk.storagedriver_client.set_readcache_limit(volume_id, limit)
                    else:
                        raise KeyError('Unsupported property provided: "{0}"'.format(key))
                    logger.info('Updated property {0}'.format(key))
            except Exception as ex:
                logger.error('Error updating "{0}": {1}'.format(key, ex))
                errors = True
        if errors is True:
            raise Exception('Failed to update the values for vDisk {0}'.format(vdisk.name))

    @staticmethod
    def sync_with_mgmtcenter(disk, pmachine, storagedriver):
        """
        Update disk info using management center (if available)
        If no management center, try with hypervisor
        If no info retrieved, use devicename
        @param disk: vDisk hybrid (vdisk to be updated)
        @param pmachine: pmachine hybrid (pmachine running the storagedriver)
        @param storagedriver: storagedriver hybrid (storagedriver serving the vdisk)
        """
        disk_name = None
        if pmachine.mgmtcenter is not None:
            logger.debug('Sync vdisk {0} with management center {1} on storagedriver {2}'.format(disk.name, pmachine.mgmtcenter.name, storagedriver.name))
            mgmt = Factory.get_mgmtcenter(mgmt_center = pmachine.mgmtcenter)
            volumepath = disk.devicename
            mountpoint = storagedriver.mountpoint
            devicepath = '{0}/{1}'.format(mountpoint, volumepath)
            try:
                disk_mgmt_center_info = mgmt.get_vdisk_model_by_devicepath(devicepath)
                if disk_mgmt_center_info is not None:
                    disk_name = disk_mgmt_center_info.get('name')
            except Exception as ex:
                logger.error('Failed to sync vdisk {0} with mgmt center {1}. {2}'.format(disk.name, pmachine.mgmtcenter.name, str(ex)))

        if disk_name is None and disk.vmachine is not None:
            logger.info('Sync vdisk with hypervisor on {0}'.format(pmachine.name))
            try:
                hv = Factory.get(pmachine)
                info = hv.get_vm_agnostic_object(disk.vmachine.hypervisor_id)
<<<<<<< HEAD
                for _disk in info.get('disks', {}):
                    if _disk.get('filename', '') == disk.devicename:
                        disk_name = _disk.get('name', None)
=======
                for disk in info.get('disks', {}):
                    if disk.get('filename', '') == disk.devicename:
                        disk_name = disk.get('name', None)
>>>>>>> 0b92444f
                        break
            except Exception as ex:
                logger.error('Failed to get vdisk info from hypervisor. %s' % ex)

        if disk_name is None:
            logger.info('No info retrieved from hypervisor, using devicename')
            disk_name = os.path.splitext(disk.devicename)[0]

        if disk_name is not None:
            disk.name = disk_name
            disk.save()<|MERGE_RESOLUTION|>--- conflicted
+++ resolved
@@ -642,15 +642,9 @@
             try:
                 hv = Factory.get(pmachine)
                 info = hv.get_vm_agnostic_object(disk.vmachine.hypervisor_id)
-<<<<<<< HEAD
                 for _disk in info.get('disks', {}):
                     if _disk.get('filename', '') == disk.devicename:
                         disk_name = _disk.get('name', None)
-=======
-                for disk in info.get('disks', {}):
-                    if disk.get('filename', '') == disk.devicename:
-                        disk_name = disk.get('name', None)
->>>>>>> 0b92444f
                         break
             except Exception as ex:
                 logger.error('Failed to get vdisk info from hypervisor. %s' % ex)
