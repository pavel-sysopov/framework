--- conflicted
+++ resolved
@@ -913,22 +913,12 @@
         if client is None:
             raise RuntimeError('Could not found any responsive node in the cluster')
 
-<<<<<<< HEAD
         vpool_guids = set()
         pmachine_guids = set()
         for virtual_machine in VMachineList.get_customer_vmachines():
             if virtual_machine.vpool_guid is not None:
                 vpool_guids.add(virtual_machine.vpool_guid)
             pmachine_guids.add(virtual_machine.pmachine_guid)
-=======
-        voldrv_arakoon_cluster_id = 'voldrv'
-        config = ArakoonClusterConfig(voldrv_arakoon_cluster_id)
-        config.load_config(client)
-        arakoon_node_configs = []
-        for node in config.nodes:
-            arakoon_node_configs.append(ArakoonNodeConfig(str(node.name), str(node.ip), node.client_port))
-        vrouter_clusterregistry = ClusterRegistry(str(vpool.guid), voldrv_arakoon_cluster_id, arakoon_node_configs)
->>>>>>> c4c53ad8
 
         if storage_drivers_left is False and storage_router.pmachine.guid in pmachine_guids and vpool.guid in vpool_guids and storage_router_online is True:
             raise RuntimeError('There are still vMachines served from the given Storage Driver')
@@ -975,7 +965,7 @@
                 config.load_config(client)
                 arakoon_node_configs = []
                 for node in config.nodes:
-                    arakoon_node_configs.append(ArakoonNodeConfig(node.name, node.ip, node.client_port))
+                    arakoon_node_configs.append(ArakoonNodeConfig(str(node.name), str(node.ip), node.client_port))
 
                 node_configs = []
                 for storage_driver in vpool.storagedrivers:
