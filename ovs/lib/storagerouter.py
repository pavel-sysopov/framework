--- conflicted
+++ resolved
@@ -626,13 +626,9 @@
         dirs2create.append(sdp_dtl.path)
         dirs2create.append(storagedriver.mountpoint)
 
-<<<<<<< HEAD
+        gap_configuration = StorageDriverController.generate_backoff_gap_settings(smallest_write_partition)
+
         if frag_size is None and use_accelerated_alba is False and (fragment_cache_on_read is True or fragment_cache_on_write is True):
-=======
-        gap_configuration = StorageDriverController.generate_backoff_gap_settings(smallest_write_partition)
-
-        if frag_size is None and use_accelerated_alba is False:
->>>>>>> 5b7a811f
             vpool.status = VPool.STATUSES.FAILURE
             vpool.save()
             raise ValueError('Something went wrong trying to calculate the fragment cache size')
