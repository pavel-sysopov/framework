# Copyright (C) 2016 iNuron NV
#
# This file is part of Open vStorage Open Source Edition (OSE),
# as available from
#
#      http://www.openvstorage.org and
#      http://www.openvstorage.com.
#
# This file is free software; you can redistribute it and/or modify it
# under the terms of the GNU Affero General Public License v3 (GNU AGPLv3)
# as published by the Free Software Foundation, in version 3 as it comes
# in the LICENSE.txt file of the Open vStorage OSE distribution.
#
# Open vStorage is distributed in the hope that it will be useful,
# but WITHOUT ANY WARRANTY of any kind.

"""
StorageRouter module
"""
import os
import copy
import json
import time
from ConfigParser import RawConfigParser
from subprocess import CalledProcessError
from StringIO import StringIO
from ovs.celery_run import celery
from ovs.dal.hybrids.disk import Disk
from ovs.dal.hybrids.diskpartition import DiskPartition
from ovs.dal.hybrids.j_albaproxy import AlbaProxy
from ovs.dal.hybrids.j_storagedriverpartition import StorageDriverPartition
from ovs.dal.hybrids.service import Service as DalService
from ovs.dal.hybrids.servicetype import ServiceType
from ovs.dal.hybrids.storagedriver import StorageDriver
from ovs.dal.hybrids.storagerouter import StorageRouter
from ovs.dal.hybrids.vdisk import VDisk
from ovs.dal.hybrids.vpool import VPool
from ovs.dal.lists.servicetypelist import ServiceTypeList
from ovs.dal.lists.storagedriverlist import StorageDriverList
from ovs.dal.lists.storagerouterlist import StorageRouterList
from ovs.dal.lists.vdisklist import VDiskList
from ovs.dal.lists.vpoollist import VPoolList
from ovs.extensions.api.client import OVSClient
from ovs.extensions.db.arakoon.ArakoonInstaller import ArakoonClusterConfig
from ovs.extensions.generic.configuration import Configuration
from ovs.extensions.generic.disk import DiskTools
from ovs.extensions.generic.remote import remote
from ovs.extensions.generic.sshclient import SSHClient, UnableToConnectException
from ovs.extensions.generic.system import System
from ovs.extensions.generic.volatilemutex import volatile_mutex
from ovs.extensions.packages.package import PackageManager
from ovs.extensions.services.service import ServiceManager
from ovs.extensions.storageserver.storagedriver import StorageDriverConfiguration, StorageDriverClient
from ovs.extensions.support.agent import SupportAgent
from ovs.lib.disk import DiskController
from ovs.lib.helpers.decorators import ensure_single
from ovs.lib.helpers.toolbox import Toolbox
from ovs.lib.mdsservice import MDSServiceController
from ovs.lib.storagedriver import StorageDriverController
from ovs.lib.vdisk import VDiskController
from ovs.log.log_handler import LogHandler
from volumedriver.storagerouter import storagerouterclient
from volumedriver.storagerouter.storagerouterclient import ArakoonNodeConfig, ClusterNodeConfig, ClusterRegistry, LocalStorageRouterClient


class StorageRouterController(object):
    """
    Contains all BLL related to StorageRouter
    """
    _logger = LogHandler.get('lib', name='storagerouter')
    SUPPORT_AGENT = 'support-agent'

    storagerouterclient.Logger.setupLogging(LogHandler.load_path('storagerouterclient'))
    # noinspection PyArgumentList
    storagerouterclient.Logger.enableLogging()

    @staticmethod
    @celery.task(name='ovs.storagerouter.ping')
    def ping(storagerouter_guid, timestamp):
        """
        Update a Storage Router's celery heartbeat
        :param storagerouter_guid: Guid of the Storage Router to update
        :type storagerouter_guid: str
        :param timestamp: Timestamp to compare to
        :type timestamp: float
        """
        with volatile_mutex('storagerouter_heartbeat_{0}'.format(storagerouter_guid)):
            storagerouter = StorageRouter(storagerouter_guid)
            if timestamp > storagerouter.heartbeats.get('celery', 0):
                storagerouter.heartbeats['celery'] = timestamp
                storagerouter.save()

    @staticmethod
    @celery.task(name='ovs.storagerouter.get_metadata')
    def get_metadata(storagerouter_guid):
        """
        Gets physical information about the machine this task is running on
        :param storagerouter_guid: Storage Router guid to retrieve the metadata for
        :type storagerouter_guid: str
        :return: Metadata information about the Storage Router
        :rtype: dict
        """
        storagerouter = StorageRouter(storagerouter_guid)
        client = SSHClient(storagerouter)
        ipaddresses = client.run("ip a | grep 'inet ' | sed 's/\s\s*/ /g' | cut -d ' ' -f 3 | cut -d '/' -f 1", allow_insecure=True).strip().splitlines()
        ipaddresses = [ipaddr.strip() for ipaddr in ipaddresses if ipaddr.strip() != '127.0.0.1']
        services_mds = ServiceTypeList.get_by_name(ServiceType.SERVICE_TYPES.MD_SERVER).services
        services_arakoon = [service for service in ServiceTypeList.get_by_name(ServiceType.SERVICE_TYPES.ARAKOON).services if service.name != 'arakoon-ovsdb' and service.is_internal is True]

        partitions = dict((role, []) for role in DiskPartition.ROLES)
        writecache_size = 0
        for disk in storagerouter.disks:
            for disk_partition in disk.partitions:
                claimed_space_by_fwk = 0
                used_space_by_system = 0
                available_space_by_system = 0
                for storagedriver_partition in disk_partition.storagedrivers:
                    claimed_space_by_fwk += storagedriver_partition.size if storagedriver_partition.size is not None else 0
                    if client.dir_exists(storagedriver_partition.path):
                        try:
                            used_space_by_system += int(client.run('du -B 1 -d 0 {0}'.format(storagedriver_partition.path)).split('\t')[0])
                        except Exception as ex:
                            StorageRouterController._logger.warning('Failed to get directory usage for {0}. {1}'.format(storagedriver_partition.path, ex))

                if disk_partition.mountpoint is not None:
                    for alias in disk_partition.aliases:
                        StorageRouterController._logger.info('Verifying disk partition usage by checking path {0}'.format(alias))
                        disk_partition_device = client.file_read_link(path=alias)
                        try:
                            available_space_by_system = int(client.run('df -B 1 --output=avail {0}'.format(disk_partition_device)).splitlines()[-1])
                            break
                        except Exception as ex:
                            StorageRouterController._logger.warning('Failed to get partition usage for {0}. {1}'.format(disk_partition.mountpoint, ex))

                for role in disk_partition.roles:
                    size = 0 if disk_partition.size is None else disk_partition.size
                    if available_space_by_system > 0:
                        # Take available space reported by df then add back used by roles so that the only used space reported is space not managed by us
                        available = available_space_by_system + used_space_by_system - claimed_space_by_fwk
                    else:
                        available = size - claimed_space_by_fwk  # Subtract size for roles which have already been claimed by other vpools (but not necessarily already been fully used)

                    if available > 0:
                        if role == DiskPartition.ROLES.WRITE:
                            writecache_size += available
                    else:
                        available = 0

                    in_use = any(junction for junction in disk_partition.storagedrivers if junction.role == role)
                    if role == DiskPartition.ROLES.DB:
                        for service in services_arakoon:
                            if service.storagerouter_guid == storagerouter_guid:
                                in_use = True
                                break
                        for service in services_mds:
                            if service.storagerouter_guid == storagerouter_guid:
                                in_use = True
                                break

                    partitions[role].append({'ssd': disk.is_ssd,
                                             'guid': disk_partition.guid,
                                             'size': size,
                                             'in_use': in_use,
                                             'available': available,
                                             'mountpoint': disk_partition.folder,  # Equals to mountpoint unless mountpoint is root ('/'), then we pre-pend mountpoint with '/mnt/storage'
                                             'storagerouter_guid': storagerouter_guid})

        return {'partitions': partitions,
                'ipaddresses': ipaddresses,
                'writecache_size': writecache_size,
                'scrub_available': StorageRouterController._check_scrub_partition_present()}

    @staticmethod
    @celery.task(name='ovs.storagerouter.add_vpool')
    def add_vpool(parameters):
        """
        Add a vPool to the machine this task is running on
        :param parameters: Parameters for vPool creation
        :type parameters: dict
        :return: None
        """
        required_params = {'vpool_name': (str, Toolbox.regex_vpool),
                           'storage_ip': (str, Toolbox.regex_ip),
                           'storagerouter_ip': (str, Toolbox.regex_ip),
                           'writecache_size': (int, {'min': 1, 'max': 10240}),
                           'config_params': (dict, {'dtl_mode': (str, StorageDriverClient.VPOOL_DTL_MODE_MAP.keys()),
                                                    'sco_size': (int, StorageDriverClient.TLOG_MULTIPLIER_MAP.keys()),
                                                    'cluster_size': (int, StorageDriverClient.CLUSTER_SIZES),
                                                    'write_buffer': (int, {'min': 128, 'max': 10240}),
                                                    'dtl_transport': (str, StorageDriverClient.VPOOL_DTL_TRANSPORT_MAP.keys())}),
                           'fragment_cache_on_read': (bool, None),
                           'fragment_cache_on_write': (bool, None),
                           'backend_info': (dict, {'preset': (str, Toolbox.regex_preset),
                                                   'alba_backend_guid': (str, Toolbox.regex_guid)}),
                           'backend_info_aa': (dict, {'preset': (str, Toolbox.regex_preset),
                                                      'alba_backend_guid': (str, Toolbox.regex_guid)}, False),
                           'connection_info': (dict, {'host': (str, Toolbox.regex_ip),
                                                      'port': (int, None),
                                                      'client_id': (str, None),
                                                      'client_secret': (str, None),
                                                      'local': (bool, None, False)})}

        ########################
        # VALIDATIONS (PART 1) #
        ########################

        # Check parameters
        if not isinstance(parameters, dict):
            raise ValueError('Parameters should be of type "dict"')
        Toolbox.verify_required_params(required_params, parameters)

        client = SSHClient(parameters['storagerouter_ip'])
        unique_id = System.get_my_machine_id(client)

        sd_config_params = parameters['config_params']
        sco_size = sd_config_params['sco_size']
        write_buffer = sd_config_params['write_buffer']
        if (sco_size == 128 and write_buffer < 256) or not (128 <= write_buffer <= 10240):
            raise ValueError('Incorrect storagedriver configuration settings specified')

        # Verify vPool status and additional parameters
        vpool_name = parameters['vpool_name']
        vpool = VPoolList.get_vpool_by_name(vpool_name)
        new_vpool = vpool is None
        if new_vpool is False:
            if vpool.status != VPool.STATUSES.RUNNING:
                raise ValueError('VPool should be in {0} status'.format(VPool.STATUSES.RUNNING))

        # Check storagerouter existence
        storagerouter = StorageRouterList.get_by_ip(client.ip)
        if storagerouter is None:
            raise RuntimeError('Could not find Storage Router with given IP address {0}'.format(client.ip))

        # Check duplicate vPool StorageDriver
        all_storagerouters = [storagerouter]
        if new_vpool is False:
            required_params_sd_config = {'sco_size': (int, StorageDriverClient.TLOG_MULTIPLIER_MAP.keys()),
                                         'dtl_mode': (str, StorageDriverClient.VPOOL_DTL_MODE_MAP.keys()),
                                         'write_buffer': (float, None),
                                         'dtl_transport': (str, StorageDriverClient.VPOOL_DTL_TRANSPORT_MAP.keys()),
                                         'tlog_multiplier': (int, StorageDriverClient.TLOG_MULTIPLIER_MAP.values())}
            Toolbox.verify_required_params(required_params=required_params_sd_config,
                                           actual_params=vpool.configuration)

            for vpool_storagedriver in vpool.storagedrivers:
                if vpool_storagedriver.storagerouter_guid == storagerouter.guid:
                    raise RuntimeError('A Storage Driver is already linked to this Storage Router for this vPool: {0}'.format(vpool_name))
            all_storagerouters += [sd.storagerouter for sd in vpool.storagedrivers]

        # Check storagerouter connectivity
        ip_client_map = {}
        offline_nodes_detected = False
        for sr in all_storagerouters:
            try:
                ip_client_map[sr.ip] = {'ovs': SSHClient(sr.ip, username='ovs'),
                                        'root': SSHClient(sr.ip, username='root')}
            except UnableToConnectException:
                offline_nodes_detected = True  # We currently want to allow offline nodes while setting up or extend a vpool (etcd implementation should prevent further failures)
            except Exception as ex:
                raise RuntimeError('Something went wrong building SSH connections. {0}'.format(ex))

        ################
        # CREATE VPOOL #
        ################
        connection_info = parameters['connection_info']
        if new_vpool is True:
            vpool = VPool()
            vpool.name = vpool_name
            vpool.login = connection_info['client_id']
            vpool.password = connection_info['client_secret']
            vpool.metadata = {}
            vpool.connection = '{0}:{1}'.format(connection_info['host'], connection_info['port'])
            vpool.description = vpool_name
            vpool.rdma_enabled = sd_config_params['dtl_transport'] == StorageDriverClient.FRAMEWORK_DTL_TRANSPORT_RSOCKET
            vpool.status = VPool.STATUSES.INSTALLING
            vpool.save()
        else:
            vpool.status = VPool.STATUSES.EXTENDING
            vpool.save()

        ########################
        # VALIDATIONS (PART 2) #
        ########################
        # Check mountpoint
        error_messages = []
        if StorageRouterController.mountpoint_exists(name=vpool_name, storagerouter_guid=storagerouter.guid):
            error_messages.append('The mountpoint for vPool {0} already exists'.format(vpool_name))

        # Check required roles
        metadata = StorageRouterController.get_metadata(storagerouter.guid)
        partition_info = metadata['partitions']
        required_roles = [DiskPartition.ROLES.WRITE, DiskPartition.ROLES.DB]
        for required_role in required_roles:
            if required_role not in partition_info:
                error_messages.append('Missing required partition role {0}'.format(required_role))
            elif len(partition_info[required_role]) == 0:
                error_messages.append('At least 1 {0} partition role is required'.format(required_role))
            else:
                total_available = [part['available'] for part in partition_info[required_role]]
                if total_available == 0:
                    error_messages.append('Not enough available space for {0}'.format(required_role))

        # Check backend information and connection information
        backend_info = parameters['backend_info']
        backend_info_aa = parameters.get('backend_info_aa', {})
        alba_backend_guid = backend_info['alba_backend_guid']
        alba_backend_guid_aa = backend_info_aa.get('alba_backend_guid')
        connection_info_aa = parameters.get('connection_info_aa', {})
        use_accelerated_alba = alba_backend_guid_aa is not None
        if alba_backend_guid == alba_backend_guid_aa:
            error_messages.append('Backend and accelerated backend cannot be the same')
        if alba_backend_guid_aa is not None:
            if 'connection_info_aa' not in parameters:
                error_messages.append('Missing the connection information for the accelerated Backend')
            else:
                try:
                    Toolbox.verify_required_params(required_params={'host': (str, Toolbox.regex_ip),
                                                                    'port': (int, None),
                                                                    'client_id': (str, None),
                                                                    'client_secret': (str, None),
                                                                    'local': (bool, None, False)},
                                                   actual_params=connection_info_aa)
                except RuntimeError as rte:
                    error_messages.append(rte.message)

        # Check mountpoints are mounted
        for role, part_info in partition_info.iteritems():
            for part in part_info:
                if not client.is_mounted(part['mountpoint']) and part['mountpoint'] != DiskPartition.VIRTUAL_STORAGE_LOCATION:
                    error_messages.append('Mountpoint {0} is not mounted'.format(part['mountpoint']))

        # Check over-allocation for write cache
        writecache_size_available = metadata['writecache_size']
        writecache_size_requested = parameters['writecache_size'] * 1024 ** 3
        if writecache_size_requested > writecache_size_available:
            error_messages.append('Too much space requested for {0} cache. Available: {1:.2f} GiB, Requested: {2:.2f} GiB'.format(DiskPartition.ROLES.WRITE,
                                                                                                                                  writecache_size_available / 1024.0 ** 3,
                                                                                                                                  writecache_size_requested / 1024.0 ** 3))

        if metadata['scrub_available'] is False:
            error_messages.append('At least 1 Storage Router must have a {0} partition'.format(DiskPartition.ROLES.SCRUB))

        # Check DB role
        arakoon_service_found = False
        for service in ServiceTypeList.get_by_name(ServiceType.SERVICE_TYPES.ARAKOON).services:
            if service.name == 'arakoon-voldrv':
                arakoon_service_found = True
                break
        if arakoon_service_found is False and (DiskPartition.ROLES.DB not in partition_info or len(partition_info[DiskPartition.ROLES.DB]) == 0):
            error_messages.append('DB partition role required')

        # Check current vPool configuration
        if new_vpool is False:
            current_vpool_configuration = vpool.configuration
            for key in sd_config_params.keys():
                current_value = current_vpool_configuration.get(key)
                specified_value = sd_config_params[key]
                if specified_value != current_value:
                    error_messages.append('Specified StorageDriver config "{0}" with value {1} does not match the value {2}'.format(key, specified_value, current_value))

        if error_messages:
            if new_vpool is True:
                vpool.delete()
            else:
                vpool.status = VPool.STATUSES.FAILURE
                vpool.save()
            raise ValueError('Errors validating the specified parameters:\n - {0}'.format('\n - '.join(set(error_messages))))

        ########################
        # RENEW VPOOL METADATA #
        ########################
        StorageRouterController._logger.info('Add vPool {0} started'.format(vpool_name))
        if new_vpool is True:
            metadata_map = {'backend': {'backend_info': backend_info,
                                        'connection_info': connection_info}}
        else:
            metadata_map = copy.deepcopy(vpool.metadata)

        if use_accelerated_alba is True:
            metadata_map['backend_aa_{0}'.format(storagerouter.guid)] = {'backend_info': backend_info_aa,
                                                                         'connection_info': connection_info_aa}

        fragment_cache_on_read = parameters['fragment_cache_on_read']
        fragment_cache_on_write = parameters['fragment_cache_on_write']
        for key, metadata in metadata_map.iteritems():
            ovs_client = OVSClient(ip=metadata['connection_info']['host'],
                                   port=metadata['connection_info']['port'],
                                   credentials=(metadata['connection_info']['client_id'], metadata['connection_info']['client_secret']),
                                   version=2)
            preset_name = metadata['backend_info']['preset']
            alba_backend_guid = metadata['backend_info']['alba_backend_guid']
            arakoon_config = StorageRouterController._retrieve_alba_arakoon_config(backend_guid=alba_backend_guid, ovs_client=ovs_client)
            try:
                backend_dict = ovs_client.get('/alba/backends/{0}/'.format(alba_backend_guid), params={'contents': 'name,usages,presets,backend'})
                preset_info = dict((preset['name'], preset) for preset in backend_dict['presets'])
                if preset_name not in preset_info:
                    raise RuntimeError('Given preset {0} is not available in backend {1}'.format(preset_name, backend_dict['name']))
            except:
                if new_vpool is True:
                    vpool.delete()
                    raise
                vpool.status = VPool.STATUSES.FAILURE
                vpool.save()
                raise

            policies = []
            for policy_info in preset_info[preset_name]['policies']:
                policy = json.loads('[{0}]'.format(policy_info.strip('()')))
                policies.append([policy[0], policy[1]])

            if key in vpool.metadata:
                vpool.metadata[key]['backend_info']['policies'] = policies
                vpool.metadata[key]['arakoon_config'] = arakoon_config
            else:
                vpool.metadata[key] = {'backend_info': {'name': backend_dict['name'],
                                                        'preset': preset_name,
                                                        'policies': policies,
                                                        'sco_size': sco_size * 1024.0 ** 2 if new_vpool is True else vpool.configuration['sco_size'] * 1024.0 ** 2,
                                                        'frag_size': float(preset_info[preset_name]['fragment_size']),
                                                        'total_size': float(backend_dict['usages']['size']),
                                                        'backend_guid': backend_dict['backend_guid'],
                                                        'alba_backend_guid': alba_backend_guid},
                                       'connection_info': metadata['connection_info'],
                                       'arakoon_config': arakoon_config}
        if 'caching_info' not in vpool.metadata['backend']:
            vpool.metadata['backend']['caching_info'] = {}
        vpool.metadata['backend']['caching_info'][storagerouter.guid] = {'fragment_cache_on_read': fragment_cache_on_read,
                                                                         'fragment_cache_on_write': fragment_cache_on_write}
        vpool.save()

        ####################################
        # ARAKOON SETUP AND CONFIGURATIONS #
        ####################################
        if arakoon_service_found is False:
            StorageDriverController.manual_voldrv_arakoon_checkup()

        # Verify SD arakoon cluster is available and 'in_use'
        root_client = ip_client_map[storagerouter.ip]['root']
        watcher_volumedriver_service = 'watcher-volumedriver'
        if not ServiceManager.has_service(watcher_volumedriver_service, client=root_client):
            ServiceManager.add_service(watcher_volumedriver_service, client=root_client)
            ServiceManager.start_service(watcher_volumedriver_service, client=root_client)

        model_ports_in_use = []
        for port_storagedriver in StorageDriverList.get_storagedrivers():
            if port_storagedriver.storagerouter_guid == storagerouter.guid:
                # Local storagedrivers
                model_ports_in_use += port_storagedriver.ports.values()
                if port_storagedriver.alba_proxy is not None:
                    model_ports_in_use.append(port_storagedriver.alba_proxy.service.ports[0])

        # Connection information is Storage Driver related information
        ports = StorageRouterController._get_free_ports(client, model_ports_in_use, 4)
        model_ports_in_use += ports

        # Prepare the model
        vrouter_id = '{0}{1}'.format(vpool_name, unique_id)
        storagedriver = StorageDriver()
        storagedriver.name = vrouter_id.replace('_', ' ')
        storagedriver.ports = {'management': ports[0],
                               'xmlrpc': ports[1],
                               'dtl': ports[2],
                               'edge': ports[3]}
        storagedriver.vpool = vpool
        storagedriver.cluster_ip = Configuration.get('/ovs/framework/hosts/{0}/ip'.format(unique_id))
        storagedriver.storage_ip = parameters['storage_ip']
        storagedriver.mountpoint = '/mnt/{0}'.format(vpool_name)
        storagedriver.description = storagedriver.name
        storagedriver.storagerouter = storagerouter
        storagedriver.storagedriver_id = vrouter_id

        arakoon_cluster_name = str(Configuration.get('/ovs/framework/arakoon_clusters|voldrv'))
        config = ArakoonClusterConfig(cluster_id=arakoon_cluster_name, filesystem=False)
        config.load_config()
        arakoon_nodes = []
        arakoon_node_configs = []
        for node in config.nodes:
            arakoon_nodes.append({'node_id': node.name, 'host': node.ip, 'port': node.client_port})
            arakoon_node_configs.append(ArakoonNodeConfig(str(node.name), str(node.ip), node.client_port))
        node_configs = []
        for existing_storagedriver in StorageDriverList.get_storagedrivers():
            if existing_storagedriver.vpool_guid == vpool.guid:
                existing_storagedriver.invalidate_dynamics('cluster_node_config')
                node_configs.append(ClusterNodeConfig(**existing_storagedriver.cluster_node_config))
        storagedriver.invalidate_dynamics('cluster_node_config')
        node_configs.append(ClusterNodeConfig(**storagedriver.cluster_node_config))

        try:
            vrouter_clusterregistry = ClusterRegistry(str(vpool.guid), arakoon_cluster_name, arakoon_node_configs)
            vrouter_clusterregistry.set_node_configs(node_configs)
        except:
            vpool.status = VPool.STATUSES.FAILURE
            vpool.save()
            if new_vpool is True:
                vpool.delete()
            raise

        # Store the model
        storagedriver.save()

        ##############################
        # CREATE PARTITIONS IN MODEL #
        ##############################

        # Retrieve largest write mountpoint (SSD > SATA). We need largest SSD to put fragment cache on
        largest_ssd_write_mountpoint = None
        largest_sata_write_mountpoint = None
        largest_ssd = 0
        largest_sata = 0
        for role, info in partition_info.iteritems():
            if role == DiskPartition.ROLES.WRITE:
                for part in info:
                    if part['ssd'] is True and part['available'] > largest_ssd:
                        largest_ssd = part['available']
                        largest_ssd_write_mountpoint = part['guid']
                    elif part['ssd'] is False and part['available'] > largest_sata:
                        largest_sata = part['available']
                        largest_sata_write_mountpoint = part['guid']

        largest_write_mountpoint = DiskPartition(largest_ssd_write_mountpoint or largest_sata_write_mountpoint or partition_info[DiskPartition.ROLES.WRITE][0]['guid'])
        mountpoint_fragment_cache = None
        if use_accelerated_alba is False:
            mountpoint_fragment_cache = largest_write_mountpoint

        # Calculate WRITE / FRAG cache
        frag_size = None
        sdp_frag = None
        dirs2create = list()
        writecaches = list()
        writecache_information = partition_info[DiskPartition.ROLES.WRITE]
        total_available = sum([part['available'] for part in writecache_information])
        for writecache_info in writecache_information:
            available = writecache_info['available']
            partition = DiskPartition(writecache_info['guid'])
            proportion = available * 100.0 / total_available
            size_to_be_used = proportion * writecache_size_requested / 100
            if mountpoint_fragment_cache is not None and partition == mountpoint_fragment_cache:
                frag_size = int(size_to_be_used * 0.10)  # Bytes
                w_size = int(size_to_be_used * 0.88 / 1024 / 4096) * 4096  # KiB
                sdp_frag = StorageDriverController.add_storagedriverpartition(storagedriver, {'size': None,
                                                                                              'role': DiskPartition.ROLES.WRITE,
                                                                                              'sub_role': StorageDriverPartition.SUBROLE.FCACHE,
                                                                                              'partition': DiskPartition(writecache_info['guid'])})
                sdp_write = StorageDriverController.add_storagedriverpartition(storagedriver, {'size': long(size_to_be_used),
                                                                                               'role': DiskPartition.ROLES.WRITE,
                                                                                               'sub_role': StorageDriverPartition.SUBROLE.SCO,
                                                                                               'partition': DiskPartition(writecache_info['guid'])})
                dirs2create.append(sdp_frag.path)
            else:
                w_size = int(size_to_be_used * 0.98 / 1024 / 4096) * 4096
                sdp_write = StorageDriverController.add_storagedriverpartition(storagedriver, {'size': long(size_to_be_used),
                                                                                               'role': DiskPartition.ROLES.WRITE,
                                                                                               'sub_role': StorageDriverPartition.SUBROLE.SCO,
                                                                                               'partition': DiskPartition(writecache_info['guid'])})
            writecaches.append({'path': sdp_write.path,
                                'size': '{0}KiB'.format(w_size)})
            dirs2create.append(sdp_write.path)

        # Assign DB
        db_info = partition_info[DiskPartition.ROLES.DB][0]
        sdp_tlogs = StorageDriverController.add_storagedriverpartition(storagedriver, {'size': None,
                                                                                       'role': DiskPartition.ROLES.DB,
                                                                                       'sub_role': StorageDriverPartition.SUBROLE.TLOG,
                                                                                       'partition': DiskPartition(db_info['guid'])})
        sdp_metadata = StorageDriverController.add_storagedriverpartition(storagedriver, {'size': None,
                                                                                          'role': DiskPartition.ROLES.DB,
                                                                                          'sub_role': StorageDriverPartition.SUBROLE.MD,
                                                                                          'partition': DiskPartition(db_info['guid'])})
        dirs2create.append(sdp_tlogs.path)
        dirs2create.append(sdp_metadata.path)

        sdp_fd = StorageDriverController.add_storagedriverpartition(storagedriver, {'size': None,
                                                                                    'role': DiskPartition.ROLES.WRITE,
                                                                                    'sub_role': StorageDriverPartition.SUBROLE.FD,
                                                                                    'partition': largest_write_mountpoint})
        sdp_dtl = StorageDriverController.add_storagedriverpartition(storagedriver, {'size': None,
                                                                                     'role': DiskPartition.ROLES.WRITE,
                                                                                     'sub_role': StorageDriverPartition.SUBROLE.DTL,
                                                                                     'partition': largest_write_mountpoint})
        dirs2create.append(sdp_dtl.path)
        dirs2create.append(sdp_fd.path)
        dirs2create.append(storagedriver.mountpoint)

        if frag_size is None and use_accelerated_alba is False:
            vpool.status = VPool.STATUSES.FAILURE
            vpool.save()
            raise ValueError('Something went wrong trying to calculate the fragment cache size')

        root_client.dir_create(dirs2create)

        ############################
        # CONFIGURATION MANAGEMENT #
        ############################
        config_dir = '{0}/storagedriver/storagedriver'.format(Configuration.get('/ovs/framework/paths|cfgdir'))
        client.dir_create(config_dir)
        alba_proxy = storagedriver.alba_proxy
        manifest_cache_size = 16 * 1024 * 1024 * 1024
        if alba_proxy is None:
            service = DalService()
            service.storagerouter = storagerouter
            service.ports = [StorageRouterController._get_free_ports(client, model_ports_in_use, 1)]
            service.name = 'albaproxy_{0}'.format(vpool_name)
            service.type = ServiceTypeList.get_by_name(ServiceType.SERVICE_TYPES.ALBA_PROXY)
            service.save()
            alba_proxy = AlbaProxy()
            alba_proxy.service = service
            alba_proxy.storagedriver = storagedriver
            alba_proxy.save()

            config_tree = '/ovs/vpools/{0}/proxies/{1}/config/{{0}}'.format(vpool.guid, alba_proxy.guid)
            metadata_keys = {'backend': 'abm'} if use_accelerated_alba is False else {'backend': 'abm',
                                                                                      'backend_aa_{0}'.format(storagerouter.guid): 'abm_aa'}
            for metadata_key in metadata_keys:
                arakoon_config = vpool.metadata[metadata_key]['arakoon_config']
                config = RawConfigParser()
                for section in arakoon_config:
                    config.add_section(section)
                    for key, value in arakoon_config[section].iteritems():
                        config.set(section, key, value)
                config_io = StringIO()
                config.write(config_io)
                Configuration.set(config_tree.format(metadata_keys[metadata_key]), config_io.getvalue(), raw=True)

            if fragment_cache_on_read is False and fragment_cache_on_write is False:
                fragment_cache_info = ['none']
            elif use_accelerated_alba is True:
                fragment_cache_info = ['alba', {'albamgr_cfg_url': Configuration.get_configuration_path(config_tree.format('abm_aa')),
                                                'bucket_strategy': ['1-to-1', {'prefix': vpool.guid,
                                                                               'preset': vpool.metadata['backend_aa_{0}'.format(storagerouter.guid)]['backend_info']['preset']}],
                                                'manifest_cache_size': 16 * 1024 * 1024 * 1024,
                                                'cache_on_read': fragment_cache_on_read,
                                                'cache_on_write': fragment_cache_on_write}]
            else:
                fragment_cache_info = ['local', {'path': sdp_frag.path,
                                                 'max_size': frag_size,
                                                 'cache_on_read': fragment_cache_on_read,
                                                 'cache_on_write': fragment_cache_on_write}]

            Configuration.set(config_tree.format('main'), json.dumps({
                'log_level': 'info',
                'port': alba_proxy.service.ports[0],
                'ips': [storagedriver.storage_ip],
                'manifest_cache_size': manifest_cache_size,
                'fragment_cache': fragment_cache_info,
                'transport': 'tcp',
                'albamgr_cfg_url': Configuration.get_configuration_path(config_tree.format('abm'))
            }, indent=4), raw=True)
            Configuration.set('/ovs/vpools/{0}/proxies/scrub/generic_scrub'.format(vpool.guid), json.dumps({
                'log_level': 'info',
                'port': 0,  # Will be overruled by the scrubber scheduled task
                'ips': ['127.0.0.1'],
                'manifest_cache_size': manifest_cache_size,
                'fragment_cache': ['none'],
                'transport': 'tcp',
                'albamgr_cfg_url': Configuration.get_configuration_path(config_tree.format('abm'))
            }, indent=4), raw=True)

        ###########################
        # CONFIGURE STORAGEDRIVER #
        ###########################
        storagedriver_config = StorageDriverConfiguration('storagedriver', vpool.guid, storagedriver.storagedriver_id)
        storagedriver_config.load()

        sco_size = sd_config_params['sco_size']
        dtl_mode = sd_config_params['dtl_mode']
        cluster_size = sd_config_params['cluster_size']
        dtl_transport = sd_config_params['dtl_transport']
        tlog_multiplier = StorageDriverClient.TLOG_MULTIPLIER_MAP[sco_size]
        sco_factor = float(write_buffer) / tlog_multiplier / sco_size  # sco_factor = write buffer / tlog multiplier (default 20) / sco size (in MiB)

        filesystem_config = {'fs_dtl_host': '',
                             'fs_enable_shm_interface': 0,
                             'fs_enable_network_interface': 1,
                             'fs_metadata_backend_arakoon_cluster_nodes': [],
                             'fs_metadata_backend_mds_nodes': [],
                             'fs_metadata_backend_type': 'MDS',
                             'fs_virtual_disk_format': 'raw',
                             'fs_raw_disk_suffix': '.raw'}
        if dtl_mode == 'no_sync':
            filesystem_config['fs_dtl_config_mode'] = StorageDriverClient.VOLDRV_DTL_MANUAL_MODE
        else:
            filesystem_config['fs_dtl_mode'] = StorageDriverClient.VPOOL_DTL_MODE_MAP[dtl_mode]
            filesystem_config['fs_dtl_config_mode'] = StorageDriverClient.VOLDRV_DTL_AUTOMATIC_MODE

        volume_manager_config = {'tlog_path': sdp_tlogs.path,
                                 'metadata_path': sdp_metadata.path,
                                 'clean_interval': 1,
                                 'dtl_throttle_usecs': 4000,
                                 'default_cluster_size': cluster_size * 1024,
                                 'number_of_scos_in_tlog': tlog_multiplier,
                                 'non_disposable_scos_factor': sco_factor}

        queue_urls = []
        mq_protocol = Configuration.get('/ovs/framework/messagequeue|protocol')
        mq_user = Configuration.get('/ovs/framework/messagequeue|user')
        mq_password = Configuration.get('/ovs/framework/messagequeue|password')
        for current_storagerouter in StorageRouterList.get_masters():
            queue_urls.append({'amqp_uri': '{0}://{1}:{2}@{3}'.format(mq_protocol, mq_user, mq_password, current_storagerouter.ip)})

        backend_connection_manager = {'alba_connection_host': storagedriver.storage_ip,
                                      'alba_connection_port': alba_proxy.service.ports[0],
                                      'alba_connection_preset': vpool.metadata['backend']['backend_info']['preset'],
                                      'alba_connection_timeout': 15,
                                      'alba_connection_transport': 'TCP',
                                      'backend_type': 'ALBA',
                                      'backend_interface_retries_on_error': 5,
                                      'backend_interface_retry_interval_secs': 1,
                                      'backend_interface_retry_backoff_multiplier': 2.0}
        has_rdma = Configuration.get('/ovs/framework/rdma')
        if use_accelerated_alba is False and has_rdma is True:
            backend_connection_manager['alba_connection_rora_manifest_cache_capacity'] = manifest_cache_size
            backend_connection_manager['alba_connection_use_rora'] = True

        volume_router = {'vrouter_id': vrouter_id,
                         'vrouter_redirect_timeout_ms': '5000',
                         'vrouter_routing_retries': 10,
                         'vrouter_volume_read_threshold': 1024,
                         'vrouter_volume_write_threshold': 1024,
                         'vrouter_file_read_threshold': 1024,
                         'vrouter_file_write_threshold': 1024,
                         'vrouter_min_workers': 4,
                         'vrouter_max_workers': 16,
                         'vrouter_sco_multiplier': sco_size * 1024 / cluster_size,  # sco multiplier = SCO size (in MiB) / cluster size (currently 4KiB),
                         'vrouter_backend_sync_timeout_ms': 5000,
                         'vrouter_migrate_timeout_ms': 5000,
                         'vrouter_use_fencing': True}

        storagedriver_config.configure_backend_connection_manager(**backend_connection_manager)
        storagedriver_config.configure_content_addressed_cache(serialize_read_cache=False,
                                                               read_cache_serialization_path=[])
        storagedriver_config.configure_scocache(scocache_mount_points=writecaches,
                                                trigger_gap='1GB',
                                                backoff_gap='2GB')
        storagedriver_config.configure_distributed_transaction_log(dtl_path=sdp_dtl.path,
                                                                   dtl_transport=StorageDriverClient.VPOOL_DTL_TRANSPORT_MAP[dtl_transport])
        storagedriver_config.configure_filesystem(**filesystem_config)
        storagedriver_config.configure_volume_manager(**volume_manager_config)
        storagedriver_config.configure_volume_router(**volume_router)
        storagedriver_config.configure_volume_router_cluster(vrouter_cluster_id=vpool.guid)
        storagedriver_config.configure_volume_registry(vregistry_arakoon_cluster_id=arakoon_cluster_name,
                                                       vregistry_arakoon_cluster_nodes=arakoon_nodes)
        storagedriver_config.configure_distributed_lock_store(dls_type='Arakoon',
                                                              dls_arakoon_cluster_id=arakoon_cluster_name,
                                                              dls_arakoon_cluster_nodes=arakoon_nodes)
        storagedriver_config.configure_file_driver(fd_cache_path=sdp_fd.path,
                                                   fd_extent_cache_capacity='1024',
                                                   fd_namespace='fd-{0}-{1}'.format(vpool_name, vpool.guid))
        storagedriver_config.configure_event_publisher(events_amqp_routing_key=Configuration.get('/ovs/framework/messagequeue|queues.storagedriver'),
                                                       events_amqp_uris=queue_urls)
        storagedriver_config.configure_threadpool_component(num_threads=16)
        storagedriver_config.save(client, reload_config=False)

        DiskController.sync_with_reality(storagerouter.guid)

        MDSServiceController.prepare_mds_service(storagerouter=storagerouter,
                                                 vpool=vpool,
                                                 fresh_only=True,
                                                 reload_config=False)

        ##################
        # START SERVICES #
        ##################
        sd_params = {'KILL_TIMEOUT': '30',
                     'VPOOL_NAME': vpool_name,
                     'VPOOL_MOUNTPOINT': storagedriver.mountpoint,
                     'CONFIG_PATH': storagedriver_config.remote_path,
                     'OVS_UID': client.run(['id', '-u', 'ovs']).strip(),
                     'OVS_GID': client.run(['id', '-g', 'ovs']).strip(),
                     'LOG_SINK': LogHandler.get_sink_path('storagedriver')}
        dtl_params = {'DTL_PATH': sdp_dtl.path,
                      'DTL_ADDRESS': storagedriver.storage_ip,
                      'DTL_PORT': str(storagedriver.ports['dtl']),
                      'DTL_TRANSPORT': 'RSocket' if has_rdma else 'TCP',
                      'LOG_SINK': LogHandler.get_sink_path('storagedriver')}
        alba_proxy_params = {'VPOOL_NAME': vpool_name,
                             'LOG_SINK': LogHandler.get_sink_path('alba_proxy'),
                             'CONFIG_PATH': Configuration.get_configuration_path('/ovs/vpools/{0}/proxies/{1}/config/main'.format(vpool.guid,
                                                                                                                                  storagedriver.alba_proxy_guid))}
        sd_service = 'ovs-volumedriver_{0}'.format(vpool.name)
        dtl_service = 'ovs-dtl_{0}'.format(vpool.name)
        alba_proxy_service = 'ovs-albaproxy_{0}'.format(vpool.name)

        ServiceManager.add_service(name='ovs-dtl', params=dtl_params, client=root_client, target_name=dtl_service)
        ServiceManager.start_service(dtl_service, client=root_client)
        ServiceManager.add_service(name='ovs-albaproxy', params=alba_proxy_params, client=root_client, target_name=alba_proxy_service)
        ServiceManager.start_service(alba_proxy_service, client=root_client)
        ServiceManager.add_service(name='ovs-volumedriver', params=sd_params, client=root_client, target_name=sd_service, additional_dependencies=[alba_proxy_service])

        storagedriver = StorageDriver(storagedriver.guid)
        current_startup_counter = storagedriver.startup_counter
        ServiceManager.start_service(sd_service, client=root_client)
        tries = 60
        while storagedriver.startup_counter == current_startup_counter and tries > 0:
            StorageRouterController._logger.debug('Waiting for the StorageDriver to start up...')
            if ServiceManager.get_service_status(sd_service, client=root_client)[0] is False:
                vpool.status = VPool.STATUSES.FAILURE
                vpool.save()
                raise RuntimeError('StorageDriver service failed to start (service not running)')
            tries -= 1
            time.sleep(60 - tries)
            storagedriver = StorageDriver(storagedriver.guid)
        if storagedriver.startup_counter == current_startup_counter:
            vpool.status = VPool.STATUSES.FAILURE
            vpool.save()
            raise RuntimeError('StorageDriver service failed to start (got no event)')
        StorageRouterController._logger.debug('StorageDriver running')

        ###############
        # POST CHECKS #
        ###############
        mds_config_set = MDSServiceController.get_mds_storagedriver_config_set(vpool=vpool, check_online=not offline_nodes_detected)
        for sr in all_storagerouters:
            if sr.ip not in ip_client_map:
                continue
            node_client = ip_client_map[sr.ip]['ovs']
            storagedriver_config = StorageDriverConfiguration('storagedriver', vpool.guid, storagedriver.storagedriver_id)
            storagedriver_config.load()
            if storagedriver_config.is_new is False:
                storagedriver_config.configure_filesystem(fs_metadata_backend_mds_nodes=mds_config_set[sr.guid])
                storagedriver_config.save(node_client)

        # Everything's reconfigured, refresh new cluster configuration
        sd_client = StorageDriverClient.load(vpool)
        for current_storagedriver in vpool.storagedrivers:
            if current_storagedriver.storagerouter.ip not in ip_client_map:
                continue
            sd_client.update_cluster_node_configs(str(current_storagedriver.storagedriver_id))

        # Fill vPool size
        with remote(root_client.ip, [os], 'root') as rem:
            vfs_info = rem.os.statvfs('/mnt/{0}'.format(vpool_name))
            vpool.size = vfs_info.f_blocks * vfs_info.f_bsize
            vpool.status = VPool.STATUSES.RUNNING
            vpool.save()

        vpool.invalidate_dynamics(['configuration'])
        if offline_nodes_detected is True:
            try:
                VDiskController.dtl_checkup(vpool_guid=vpool.guid, ensure_single_timeout=600)
            except:
                pass
            try:
                for vdisk in vpool.vdisks:
                    MDSServiceController.ensure_safety(vdisk=vdisk)
            except:
                pass
        else:
            VDiskController.dtl_checkup(vpool_guid=vpool.guid, ensure_single_timeout=600)
            for vdisk in vpool.vdisks:
                MDSServiceController.ensure_safety(vdisk=vdisk)
        StorageRouterController._logger.info('Add vPool {0} ended successfully'.format(vpool_name))

    @staticmethod
    @celery.task(name='ovs.storagerouter.remove_storagedriver')
    def remove_storagedriver(storagedriver_guid, offline_storage_router_guids=None):
        """
        Removes a Storage Driver (if its the last Storage Driver for a vPool, the vPool is removed as well)
        :param storagedriver_guid: Guid of the Storage Driver to remove
        :type storagedriver_guid: str
        :param offline_storage_router_guids: Guids of Storage Routers which are offline and will be removed from cluster.
                                             WHETHER VPOOL WILL BE DELETED DEPENDS ON THIS
        :type offline_storage_router_guids: list
        :return: None
        """
        storage_driver = StorageDriver(storagedriver_guid)
        StorageRouterController._logger.info('Remove Storage Driver - Guid {0} - Deleting Storage Driver {1}'.format(storage_driver.guid, storage_driver.name))

        if offline_storage_router_guids is None:
            offline_storage_router_guids = []

        # Validations
        vpool = storage_driver.vpool
        if vpool.status != VPool.STATUSES.RUNNING:
            raise ValueError('VPool should be in {0} status'.format(VPool.STATUSES.RUNNING))

        StorageRouterController._logger.info('Remove Storage Driver - Guid {0} - Checking availability of related Storage Routers'.format(storage_driver.guid, storage_driver.name))
        client = None
        temp_client = None
        errors_found = False
        storage_router = storage_driver.storagerouter
        storage_drivers_left = False
        storage_router_online = True
        storage_routers_offline = [StorageRouter(storage_router_guid) for storage_router_guid in offline_storage_router_guids]
        available_storage_drivers = []
        for sd in vpool.storagedrivers:
            sr = sd.storagerouter
            if sr != storage_router:
                storage_drivers_left = True
            try:
                temp_client = SSHClient(sr, username='root')
                if sr in storage_routers_offline:
                    raise Exception('Storage Router "{0}" passed as "offline Storage Router" appears to be reachable'.format(sr.name))
                with remote(temp_client.ip, [LocalStorageRouterClient]) as rem:
                    sd_key = '/ovs/vpools/{0}/hosts/{1}/config'.format(vpool.guid, sd.storagedriver_id)
                    if Configuration.exists(sd_key) is True:
                        path = Configuration.get_configuration_path(sd_key)
                        lsrc = rem.LocalStorageRouterClient(path)
                        lsrc.server_revision()  # 'Cheap' call to verify whether volumedriver is responsive
                        StorageRouterController._logger.info('Remove Storage Driver - Guid {0} - Available Storage Driver for migration - {1}'.format(storage_driver.guid, sd.name))
                        available_storage_drivers.append(sd)
                client = temp_client
                StorageRouterController._logger.info('Remove Storage Driver - Guid {0} - Storage Router {1} with IP {2} is online'.format(storage_driver.guid, sr.name, sr.ip))
            except UnableToConnectException:
                if sr == storage_router or sr in storage_routers_offline:
                    StorageRouterController._logger.info('Remove Storage Driver - Guid {0} - Storage Router {1} with IP {2} is offline'.format(storage_driver.guid, sr.name, sr.ip))
                    if sr == storage_router:
                        storage_router_online = False
                else:
                    raise RuntimeError('Not all StorageRouters are reachable')
            except Exception as ex:
                if 'ClusterNotReachableException' in str(ex):
                    if sd != storage_driver:
                        raise RuntimeError('Not all StorageDrivers are reachable, please (re)start them and try again')
                    if client is None:
                        client = temp_client
                else:
                    raise

        if client is None:
            raise RuntimeError('Could not found any responsive node in the cluster')

        storage_driver.invalidate_dynamics('vdisks_guids')
        if len(storage_driver.vdisks_guids) > 0:
            raise RuntimeError('There are still vDisks served from the given Storage Driver')

        if storage_drivers_left and len(available_storage_drivers) == 0:
            raise RuntimeError('vPool is spread over several other Storage Drivers, but none of them are responsive')

        # Start removal
        if storage_drivers_left is True:
            vpool.status = VPool.STATUSES.SHRINKING
        else:
            vpool.status = VPool.STATUSES.DELETING
        vpool.save()

        available_sr_names = [sd.storagerouter.name for sd in available_storage_drivers]
        StorageRouterController._logger.info('Remove Storage Driver - Guid {0} - Storage Routers on which an available Storage Driver runs: {1}'.format(storage_driver.guid, ', '.join(available_sr_names)))

        # Remove stale vDisks
        voldrv_vdisks = [entry.object_id() for entry in vpool.objectregistry_client.get_all_registrations()]
        voldrv_vdisk_guids = VDiskList.get_in_volume_ids(voldrv_vdisks).guids
        for vdisk_guid in set(vpool.vdisks_guids).difference(set(voldrv_vdisk_guids)):
            StorageRouterController._logger.warning('vDisk with guid {0} does no longer exist on any StorageDriver linked to vPool {1}, deleting...'.format(vdisk_guid, vpool.name))
            VDiskController.clean_vdisk_from_model(vdisk=VDisk(vdisk_guid))

        # Unconfigure or reconfigure the MDSes
        StorageRouterController._logger.info('Remove Storage Driver - Guid {0} - Reconfiguring MDSes'.format(storage_driver.guid))
        vdisks = []
        mds_services_to_remove = [mds_service for mds_service in vpool.mds_services if mds_service.service.storagerouter_guid == storage_router.guid]
        for mds in mds_services_to_remove:
            for junction in mds.vdisks:
                vdisk = junction.vdisk
                if vdisk in vdisks:
                    continue
                vdisks.append(vdisk)
                vdisk.invalidate_dynamics(['info', 'storagedriver_id'])
                if vdisk.storagedriver_id:
                    try:
                        StorageRouterController._logger.info('Remove Storage Driver - Guid {0} - Virtual Disk {1} {2} - Ensuring MDS safety'.format(storage_driver.guid, vdisk.guid, vdisk.name))
                        MDSServiceController.ensure_safety(vdisk=vdisk,
                                                           excluded_storagerouters=[storage_router] + storage_routers_offline)
                    except Exception:
                        StorageRouterController._logger.exception('Remove Storage Driver - Guid {0} - Virtual Disk {1} {2} - Ensuring MDS safety failed'.format(storage_driver.guid, vdisk.guid, vdisk.name))

        arakoon_cluster_name = str(Configuration.get('/ovs/framework/arakoon_clusters|voldrv'))
        config = ArakoonClusterConfig(cluster_id=arakoon_cluster_name, filesystem=False)
        config.load_config()
        arakoon_node_configs = []
        offline_node_ips = [sr.ip for sr in storage_routers_offline]
        for node in config.nodes:
            if node.ip in offline_node_ips or (node.ip == storage_router.ip and storage_router_online is False):
                continue
            arakoon_node_configs.append(ArakoonNodeConfig(str(node.name), str(node.ip), node.client_port))
        StorageRouterController._logger.info('Remove Storage Driver - Guid {0} - Arakoon node configs - \n{1}'.format(storage_driver.guid, '\n'.join([str(config) for config in arakoon_node_configs])))
        vrouter_clusterregistry = ClusterRegistry(str(vpool.guid), arakoon_cluster_name, arakoon_node_configs)

        # Disable and stop DTL, voldrv and albaproxy services
        if storage_router_online is True:
            dtl_service = 'dtl_{0}'.format(vpool.name)
            voldrv_service = 'volumedriver_{0}'.format(vpool.name)
            albaproxy_service = 'albaproxy_{0}'.format(vpool.name)
            client = SSHClient(storage_router, username='root')

            for service in [voldrv_service, dtl_service]:
                try:
                    if ServiceManager.has_service(service, client=client):
                        StorageRouterController._logger.info('Remove Storage Driver - Guid {0} - Stopping service {1}'.format(storage_driver.guid, service))
                        ServiceManager.stop_service(service, client=client)
                        StorageRouterController._logger.info('Remove Storage Driver - Guid {0} - Removing service {1}'.format(storage_driver.guid, service))
                        ServiceManager.remove_service(service, client=client)
                except Exception:
                    StorageRouterController._logger.exception('Remove Storage Driver - Guid {0} - Disabling/stopping service {1} failed'.format(storage_driver.guid, service))
                    errors_found = True

            sd_config_key = '/ovs/vpools/{0}/hosts/{1}/config'.format(vpool.guid, storage_driver.storagedriver_id)
            if storage_drivers_left is False and Configuration.exists(sd_config_key):
                try:
                    if ServiceManager.has_service(albaproxy_service, client=client):
                        StorageRouterController._logger.info('Remove Storage Driver - Guid {0} - Starting Alba proxy'.format(storage_driver.guid))
                        ServiceManager.start_service(albaproxy_service, client=client)
                        tries = 10
                        running = False
                        port = storage_driver.alba_proxy.service.ports[0]
                        while running is False and tries > 0:
                            StorageRouterController._logger.info('Remove Storage Driver - Guid {0} - Waiting for the Alba proxy to start up'.format(storage_driver.guid))
                            tries -= 1
                            time.sleep(10 - tries)
                            try:
                                client.run(['alba', 'proxy-statistics', '--host', storage_driver.storage_ip, '--port', port])
                                running = True
                            except CalledProcessError as ex:
                                StorageRouterController._logger.info('Remove Storage Driver - Guid {0} - Fetching alba proxy-statistics failed with error (but ignoring): {1}'.format(storage_driver.guid, ex))
                        if running is False:
                            raise RuntimeError('Alba proxy failed to start')
                        StorageRouterController._logger.info('Remove Storage Driver - Guid {0} - Alba proxy running'.format(storage_driver.guid))

                    StorageRouterController._logger.info('Remove Storage Driver - Guid {0} - Destroying filesystem and erasing node configs'.format(storage_driver.guid))
                    with remote(client.ip, [LocalStorageRouterClient], username='root') as rem:
                        path = Configuration.get_configuration_path(sd_config_key)
                        storagedriver_client = rem.LocalStorageRouterClient(path)
                        try:
                            storagedriver_client.destroy_filesystem()
                        except RuntimeError as rte:
                            # If backend has already been deleted, we cannot delete the filesystem anymore --> storage leak!!!
                            # @TODO: Find better way for catching this error
                            if 'MasterLookupResult.Error' not in rte.message:
                                raise

                    # noinspection PyArgumentList
                    vrouter_clusterregistry.erase_node_configs()
                except RuntimeError:
                    StorageRouterController._logger.exception('Remove Storage Driver - Guid {0} - Destroying filesystem and erasing node configs failed'.format(storage_driver.guid))
                    errors_found = True
            try:
                if ServiceManager.has_service(albaproxy_service, client=client):
                    StorageRouterController._logger.info('Remove Storage Driver - Guid {0} - Stopping service {1}'.format(storage_driver.guid, albaproxy_service))
                    ServiceManager.stop_service(albaproxy_service, client=client)
                    StorageRouterController._logger.info('Remove Storage Driver - Guid {0} - Removing service {1}'.format(storage_driver.guid, albaproxy_service))
                    ServiceManager.remove_service(albaproxy_service, client=client)
            except Exception:
                StorageRouterController._logger.exception('Remove Storage Driver - Guid {0} - Disabling/stopping service {1} failed'.format(storage_driver.guid, albaproxy_service))
                errors_found = True

        # Reconfigure volumedriver arakoon cluster
        try:
            if storage_drivers_left is True:
                StorageRouterController._logger.info('Remove Storage Driver - Guid {0} - Reconfiguring volumedriver arakoon cluster'.format(storage_driver.guid))
                node_configs = []
                for sd in available_storage_drivers:
                    if sd != storage_driver:
                        node_configs.append(ClusterNodeConfig(**sd.cluster_node_config))
                StorageRouterController._logger.info('Remove Storage Driver - Guid {0} - Node configs - \n{1}'.format(storage_driver.guid, '\n'.join([str(config) for config in node_configs])))
                vrouter_clusterregistry.set_node_configs(node_configs)
                srclient = StorageDriverClient.load(vpool)
                for sd in available_storage_drivers:
                    if sd != storage_driver:
                        StorageRouterController._logger.info('Remove Storage Driver - Guid {0} - Storage Driver {1} {2} - Updating cluster node configs'.format(storage_driver.guid, sd.guid, sd.name))
                        srclient.update_cluster_node_configs(str(sd.storagedriver_id))
        except Exception:
            StorageRouterController._logger.exception('Remove Storage Driver - Guid {0} - Reconfiguring volumedriver arakoon cluster failed'.format(storage_driver.guid))
            errors_found = True

        # Removing MDS services
        StorageRouterController._logger.info('Remove Storage Driver - Guid {0} - Removing MDS services'.format(storage_driver.guid))
        for mds_service in mds_services_to_remove:
            # All MDSServiceVDisk object should have been deleted above
            try:
                StorageRouterController._logger.info('Remove Storage Driver - Guid {0} - Remove MDS service (number {1}) for Storage Router with IP {2}'.format(storage_driver.guid, mds_service.number, storage_router.ip))
                MDSServiceController.remove_mds_service(mds_service=mds_service,
                                                        vpool=vpool,
                                                        reconfigure=False,
                                                        allow_offline=not storage_router_online)
            except Exception:
                StorageRouterController._logger.exception('Remove Storage Driver - Guid {0} - Removing MDS service failed'.format(storage_driver.guid))
                errors_found = True

        # Clean up directories and files
        dirs_to_remove = []
        for sd_partition in storage_driver.partitions:
            dirs_to_remove.append(sd_partition.path)
            sd_partition.delete()

        if storage_driver.alba_proxy is not None:
            config_tree = '/ovs/vpools/{0}/proxies/{1}'.format(vpool.guid, storage_driver.alba_proxy.guid)
            Configuration.delete(config_tree)

        if storage_router_online is True:
            # Cleanup directories/files
            StorageRouterController._logger.info('Remove Storage Driver - Guid {0} - Deleting vPool related directories and files'.format(storage_driver.guid))
            dirs_to_remove.append(storage_driver.mountpoint)

            try:
                mountpoints = StorageRouterController._get_mountpoints(client)
                for dir_name in dirs_to_remove:
                    if dir_name and client.dir_exists(dir_name) and dir_name not in mountpoints and dir_name != '/':
                        client.dir_delete(dir_name)
            except Exception:
                StorageRouterController._logger.exception('Remove Storage Driver - Guid {0} - Failed to retrieve mountpoint information or delete directories'.format(storage_driver.guid))
                StorageRouterController._logger.warning('Remove Storage Driver - Guid {0} - Following directories should be checked why deletion is prevented: {1}'.format(storage_driver.guid, ', '.join(dirs_to_remove)))
                errors_found = True

            StorageRouterController._logger.info('Remove Storage Driver - Guid {0} - Synchronizing disks with reality'.format(storage_driver.guid))
            try:
                DiskController.sync_with_reality(storage_router.guid)
            except Exception:
                StorageRouterController._logger.exception('Remove Storage Driver - Guid {0} - Synchronizing disks with reality failed'.format(storage_driver.guid))
                errors_found = True

        Configuration.delete('/ovs/vpools/{0}/hosts/{1}'.format(vpool.guid, storage_driver.storagedriver_id))

        # Model cleanup
        StorageRouterController._logger.info('Remove Storage Driver - Guid {0} - Cleaning up model'.format(storage_driver.guid))
        if storage_driver.alba_proxy is not None:
            StorageRouterController._logger.info('Remove Storage Driver - Guid {0} - Removing alba proxy service from model'.format(storage_driver.guid))
            service = storage_driver.alba_proxy.service
            storage_driver.alba_proxy.delete()
            service.delete()

        sd_can_be_deleted = True
        if storage_drivers_left is False:
            for relation in ['mds_services', 'storagedrivers', 'vdisks']:
                expected_amount = 1 if relation == 'storagedrivers' else 0
                if len(getattr(vpool, relation)) > expected_amount:
                    sd_can_be_deleted = False
                    break
        else:
            if storage_router.guid in vpool.metadata:
                vpool.metadata.pop(storage_router.guid)
                vpool.save()
            StorageRouterController._logger.info('Remove Storage Driver - Guid {0} - Checking DTL for all virtual disks in vPool {1} with guid {2}'.format(storage_driver.guid, vpool.name, vpool.guid))
            try:
                VDiskController.dtl_checkup(vpool_guid=vpool.guid, ensure_single_timeout=600)
            except Exception:
                StorageRouterController._logger.exception('Remove Storage Driver - Guid {0} - DTL checkup failed for vPool {1} with guid {2}'.format(storage_driver.guid, vpool.name, vpool.guid))

        if sd_can_be_deleted is True:
            storage_driver.delete()
            if storage_drivers_left is False:
                StorageRouterController._logger.info('Remove Storage Driver - Guid {0} - Removing vPool from model'.format(storage_driver.guid))
                vpool.delete()
                Configuration.delete('/ovs/vpools/{0}'.format(vpool.guid))
        else:
            try:
                vpool.delete()  # Try to delete the vPool to invoke a proper stacktrace to see why it can't be deleted
            except Exception:
                errors_found = True
                StorageRouterController._logger.exception('Remove Storage Driver - Guid {0} - Cleaning up vpool from the model failed'.format(storage_driver.guid))

        StorageRouterController._logger.info('Remove Storage Driver - Guid {0} - Running MDS checkup'.format(storage_driver.guid))
        try:
            MDSServiceController.mds_checkup()
        except Exception:
            StorageRouterController._logger.exception('Remove Storage Driver - Guid {0} - MDS checkup failed'.format(storage_driver.guid))

        if errors_found is True:
            if storage_drivers_left is True:
                vpool.status = VPool.STATUSES.FAILURE
                vpool.save()
            raise RuntimeError('1 or more errors occurred while trying to remove the storage driver. Please check the logs for more information')
        if storage_drivers_left is True:
            vpool.status = VPool.STATUSES.RUNNING
            vpool.save()

    @staticmethod
    @celery.task(name='ovs.storagerouter.get_version_info')
    def get_version_info(storagerouter_guid):
        """
        Returns version information regarding a given StorageRouter
        :param storagerouter_guid: Storage Router guid to get version information for
        :type storagerouter_guid: str
        :return: Version information
        :rtype: dict
        """
        client = SSHClient(StorageRouter(storagerouter_guid))
        return {'storagerouter_guid': storagerouter_guid,
                'versions': PackageManager.get_installed_versions(client)}

    @staticmethod
    @celery.task(name='ovs.storagerouter.get_support_info')
    def get_support_info(storagerouter_guid):
        """
        Returns support information regarding a given StorageRouter
        :param storagerouter_guid: Storage Router guid to get support information for
        :type storagerouter_guid: str
        :return: Support information
        :rtype: dict
        """
        return {'storagerouter_guid': storagerouter_guid,
                'nodeid': System.get_my_machine_id(),
                'clusterid': Configuration.get('/ovs/framework/cluster_id'),
                'enabled': Configuration.get('/ovs/framework/support|enabled'),
                'enablesupport': Configuration.get('ovs/framework/support|enablesupport')}

    @staticmethod
    @celery.task(name='ovs.storagerouter.get_support_metadata')
    def get_support_metadata():
        """
        Returns support metadata for a given storagerouter. This should be a routed task!
        """
        return SupportAgent().get_heartbeat_data()

    @staticmethod
    @celery.task(name='ovs.storagerouter.get_logfiles')
    def get_logfiles(local_storagerouter_guid):
        """
        Collects logs, moves them to a web-accessible location and returns log tgz's filename
        :param local_storagerouter_guid: Storage Router guid to retrieve log files on
        :type local_storagerouter_guid: str
        :return: Name of tgz containing the logs
        :rtype: str
        """
        this_storagerouter = System.get_my_storagerouter()
        this_client = SSHClient(this_storagerouter, username='root')
        logfile = this_client.run(['ovs', 'collect', 'logs']).strip()
        logfilename = logfile.split('/')[-1]

        storagerouter = StorageRouter(local_storagerouter_guid)
        webpath = '/opt/OpenvStorage/webapps/frontend/downloads'
        client = SSHClient(storagerouter, username='root')
        client.dir_create(webpath)
        client.file_upload('{0}/{1}'.format(webpath, logfilename), logfile)
        client.run(['chmod', '666', '{0}/{1}'.format(webpath, logfilename)])
        return logfilename

    @staticmethod
    @celery.task(name='ovs.storagerouter.configure_support')
    def configure_support(enable, enable_support):
        """
        Configures support on all StorageRouters
        :param enable: If True support agent will be enabled and started, else disabled and stopped
        :type enable: bool
        :param enable_support: If False openvpn will be stopped
        :type enable_support: bool
        :return: True
        :rtype: bool
        """
        clients = []
        try:
            for storagerouter in StorageRouterList.get_storagerouters():
                clients.append((SSHClient(storagerouter), SSHClient(storagerouter, username='root')))
        except UnableToConnectException:
            raise RuntimeError('Not all StorageRouters are reachable')
        Configuration.set('/ovs/framework/support|enabled', enable)
        Configuration.set('/ovs/framework/support|enablesupport', enable_support)
        for ovs_client, root_client in clients:
            if enable_support is False:
                root_client.run('service openvpn stop')
                root_client.file_delete('/etc/openvpn/ovs_*')
            if enable is True:
                if not ServiceManager.has_service(StorageRouterController.SUPPORT_AGENT, client=root_client):
                    ServiceManager.add_service(StorageRouterController.SUPPORT_AGENT, client=root_client)
                ServiceManager.restart_service(StorageRouterController.SUPPORT_AGENT, client=root_client)
            else:
                if ServiceManager.has_service(StorageRouterController.SUPPORT_AGENT, client=root_client):
                    ServiceManager.stop_service(StorageRouterController.SUPPORT_AGENT, client=root_client)
                    ServiceManager.remove_service(StorageRouterController.SUPPORT_AGENT, client=root_client)
        return True

    @staticmethod
    @celery.task(name='ovs.storagerouter.mountpoint_exists')
    def mountpoint_exists(name, storagerouter_guid):
        """
        Checks whether a given mountpoint for a vPool exists
        :param name: Name of the mountpoint to check
        :type name: str
        :param storagerouter_guid: Guid of the StorageRouter on which to check for mountpoint existence
        :type storagerouter_guid: str
        :return: True if mountpoint not in use else False
        :rtype: bool
        """
        client = SSHClient(StorageRouter(storagerouter_guid))
        return client.dir_exists(directory='/mnt/{0}'.format(name))

    @staticmethod
<<<<<<< HEAD
=======
    @celery.task(name='ovs.storagerouter.get_update_status')
    def get_update_status(storagerouter_ip):
        """
        Checks for new updates
        :param storagerouter_ip: IP of the Storage Router to check for updates
        :type storagerouter_ip: str
        :return: Update status for specified storage router
        :rtype: dict
        """
        # Check plugin requirements
        root_client = SSHClient(storagerouter_ip,
                                username='root')
        required_plugin_params = {'name': (str, None),             # Name of a subpart of the plugin and is used for translation in html. Eg: alba:packages.SDM
                                  'version': (str, None),          # Available version to be installed
                                  'namespace': (str, None),        # Name of the plugin and is used for translation in html. Eg: ALBA:packages.sdm
                                  'services': (list, str),         # Services which the plugin depends upon and should be stopped during update
                                  'packages': (list, str),         # Packages which contain the plugin code and should be updated
                                  'downtime': (list, tuple),       # Information about crucial services which will go down during the update
                                  'prerequisites': (list, tuple)}  # Information about prerequisites which are unmet (eg running vms for storage driver update)
        package_map = {}
        plugin_functions = Toolbox.fetch_hooks('update', 'metadata')
        for function in plugin_functions:
            output = function(root_client)
            if not isinstance(output, dict):
                raise ValueError('Update cannot continue. Failed to retrieve correct plugin information ({0})'.format(function.func_name))

            for key, value in output.iteritems():
                for out in value:
                    Toolbox.verify_required_params(required_plugin_params, out)
                if key not in package_map:
                    package_map[key] = []
                package_map[key] += value

        # Update apt (only our ovs apt repo)
        PackageManager.update(client=root_client)

        # Compare installed and candidate versions
        return_value = {'upgrade_ongoing': os.path.exists('/etc/upgrade_ongoing')}
        for gui_name, package_information in package_map.iteritems():
            return_value[gui_name] = []
            for package_info in package_information:
                version = package_info['version']
                if version:
                    gui_down = 'watcher-framework' in package_info['services'] or 'nginx' in package_info['services']
                    info_added = False
                    for index, item in enumerate(return_value[gui_name]):
                        if item['name'] == package_info['name']:
                            return_value[gui_name][index]['downtime'].extend(package_info['downtime'])
                            info_added = True
                            if gui_down is True and return_value[gui_name][index]['gui_down'] is False:
                                return_value[gui_name][index]['gui_down'] = True
                    if info_added is False:  # Some plugins can have same package dependencies as core and we only want to show each package once in GUI (Eg: Arakoon for core and ALBA)
                        return_value[gui_name].append({'to': version,
                                                       'name': package_info['name'],
                                                       'gui_down': gui_down,
                                                       'downtime': package_info['downtime'],
                                                       'namespace': package_info['namespace'],
                                                       'prerequisites': package_info['prerequisites']})
        return return_value

    @staticmethod
    @add_hooks('update', 'metadata')
    def get_metadata_framework(client):
        """
        Retrieve packages and services on which the framework depends
        :param client: SSHClient on which to retrieve the metadata
        :type client: SSHClient
        :return: List of dictionaries which contain services to restart,
                                                    packages to update,
                                                    information about potential downtime
                                                    information about unmet prerequisites
        :rtype: list
        """
        this_sr = StorageRouterList.get_by_ip(client.ip)
        srs = StorageRouterList.get_storagerouters()
        downtime = []
        fwk_cluster_name = Configuration.get('/ovs/framework/arakoon_clusters|ovsdb')
        metadata = ArakoonInstaller.get_arakoon_metadata_by_cluster_name(cluster_name=fwk_cluster_name)
        if metadata is None:
            raise ValueError('Expected exactly 1 arakoon cluster of type {0}, found None'.format(ServiceType.ARAKOON_CLUSTER_TYPES.FWK))

        if metadata['internal'] is True:
            ovsdb_cluster = [ser.storagerouter_guid for sr in srs for ser in sr.services if ser.type.name == ServiceType.SERVICE_TYPES.ARAKOON and ser.name == 'arakoon-ovsdb']
            downtime = [('ovs', 'ovsdb', None)] if len(ovsdb_cluster) < 3 and this_sr.guid in ovsdb_cluster else []

        ovs_info = PackageManager.verify_update_required(packages=['openvstorage-core', 'openvstorage-webapps', 'openvstorage-cinder-plugin'],
                                                         services=['watcher-framework', 'memcached'],
                                                         client=client)
        arakoon_info = PackageManager.verify_update_required(packages=['arakoon'],
                                                             services=['arakoon-ovsdb'],
                                                             client=client)

        return {'framework': [{'name': 'ovs',
                               'version': ovs_info['version'],
                               'services': ovs_info['services'],
                               'packages': ovs_info['packages'],
                               'downtime': [],
                               'namespace': 'ovs',
                               'prerequisites': []},
                              {'name': 'arakoon',
                               'version': arakoon_info['version'],
                               'services': arakoon_info['services'],
                               'packages': arakoon_info['packages'],
                               'downtime': downtime,
                               'namespace': 'ovs',
                               'prerequisites': []}]}

    @staticmethod
    @add_hooks('update', 'metadata')
    def get_metadata_volumedriver(client):
        """
        Retrieve packages and services on which the volumedriver depends
        :param client: SSHClient on which to retrieve the metadata
        :type client: SSHClient
        :return: List of dictionaries which contain services to restart,
                                                    packages to update,
                                                    information about potential downtime
                                                    information about unmet prerequisites
        :rtype: list
        """
        srs = StorageRouterList.get_storagerouters()
        this_sr = StorageRouterList.get_by_ip(client.ip)
        downtime = []
        key = '/ovs/framework/arakoon_clusters|voldrv'
        if Configuration.exists(key):
            sd_cluster_name = Configuration.get(key)
            metadata = ArakoonInstaller.get_arakoon_metadata_by_cluster_name(cluster_name=sd_cluster_name)
            if metadata is None:
                raise ValueError('Expected exactly 1 arakoon cluster of type {0}, found None'.format(ServiceType.ARAKOON_CLUSTER_TYPES.SD))

            if metadata['internal'] is True:
                voldrv_cluster = [ser.storagerouter_guid for sr in srs for ser in sr.services if ser.type.name == ServiceType.SERVICE_TYPES.ARAKOON and ser.name == 'arakoon-voldrv']
                downtime = [('ovs', 'voldrv', None)] if len(voldrv_cluster) < 3 and this_sr.guid in voldrv_cluster else []

        alba_proxies = []
        alba_downtime = []
        for sr in srs:
            for service in sr.services:
                if service.type.name == ServiceType.SERVICE_TYPES.ALBA_PROXY and service.storagerouter_guid == this_sr.guid:
                    alba_proxies.append(service.alba_proxy)
                    alba_downtime.append(('ovs', 'proxy', service.alba_proxy.storagedriver.vpool.name))

        prerequisites = []
        volumedriver_services = ['ovs-volumedriver_{0}'.format(sd.vpool.name)
                                 for sd in this_sr.storagedrivers]
        volumedriver_services.extend(['ovs-dtl_{0}'.format(sd.vpool.name)
                                      for sd in this_sr.storagedrivers])
        voldrv_info = PackageManager.verify_update_required(packages=['volumedriver-base', 'volumedriver-server',
                                                                      'volumedriver-no-dedup-base', 'volumedriver-no-dedup-server'],
                                                            services=volumedriver_services,
                                                            client=client)
        alba_info = PackageManager.verify_update_required(packages=['alba'],
                                                          services=[service.service.name for service in alba_proxies],
                                                          client=client)
        arakoon_info = PackageManager.verify_update_required(packages=['arakoon'],
                                                             services=['arakoon-voldrv'],
                                                             client=client)

        return {'volumedriver': [{'name': 'volumedriver',
                                  'version': voldrv_info['version'],
                                  'services': voldrv_info['services'],
                                  'packages': voldrv_info['packages'],
                                  'downtime': alba_downtime,
                                  'namespace': 'ovs',
                                  'prerequisites': prerequisites},
                                 {'name': 'alba',
                                  'version': alba_info['version'],
                                  'services': alba_info['services'],
                                  'packages': alba_info['packages'],
                                  'downtime': alba_downtime,
                                  'namespace': 'ovs',
                                  'prerequisites': prerequisites},
                                 {'name': 'arakoon',
                                  'version': arakoon_info['version'],
                                  'services': arakoon_info['services'],
                                  'packages': arakoon_info['packages'],
                                  'downtime': downtime,
                                  'namespace': 'ovs',
                                  'prerequisites': []}]}

    @staticmethod
    @celery.task(name='ovs.storagerouter.update_framework')
    def update_framework(storagerouter_ip):
        """
        Launch the update_framework method in setup.py
        :param storagerouter_ip: IP of the Storage Router to update the framework packages on
        :type storagerouter_ip: str
        :return: None
        """
        root_client = SSHClient(storagerouter_ip,
                                username='root')
        root_client.run(['ovs', 'update', 'framework'])

    @staticmethod
    @celery.task(name='ovs.storagerouter.update_volumedriver')
    def update_volumedriver(storagerouter_ip):
        """
        Launch the update_volumedriver method in setup.py
        :param storagerouter_ip: IP of the Storage Router to update the volumedriver packages on
        :type storagerouter_ip: str
        :return: None
        """
        root_client = SSHClient(storagerouter_ip,
                                username='root')
        root_client.run(['ovs', 'update', 'volumedriver'])

    @staticmethod
>>>>>>> 1727d574
    @celery.task(name='ovs.storagerouter.refresh_hardware')
    def refresh_hardware(storagerouter_guid):
        """
        Refreshes all hardware related information
        :param storagerouter_guid: Guid of the Storage Router to refresh the hardware on
        :type storagerouter_guid: str
        :return: None
        """
        StorageRouterController.set_rdma_capability(storagerouter_guid)
        DiskController.sync_with_reality(storagerouter_guid)

    @staticmethod
    def set_rdma_capability(storagerouter_guid):
        """
        Check if the Storage Router has been reconfigured to be able to support RDMA
        :param storagerouter_guid: Guid of the Storage Router to check and set
        :type storagerouter_guid: str
        :return: None
        """
        storagerouter = StorageRouter(storagerouter_guid)
        client = SSHClient(storagerouter, username='root')
        rdma_capable = False
        with remote(client.ip, [os], username='root') as rem:
            for root, dirs, files in rem.os.walk('/sys/class/infiniband'):
                for directory in dirs:
                    ports_dir = '/'.join([root, directory, 'ports'])
                    if not rem.os.path.exists(ports_dir):
                        continue
                    for sub_root, sub_dirs, _ in rem.os.walk(ports_dir):
                        if sub_root != ports_dir:
                            continue
                        for sub_directory in sub_dirs:
                            state_file = '/'.join([sub_root, sub_directory, 'state'])
                            if rem.os.path.exists(state_file):
                                if 'ACTIVE' in client.run(['cat', state_file]):
                                    rdma_capable = True
        storagerouter.rdma_capable = rdma_capable
        storagerouter.save()

    @staticmethod
    @celery.task(name='ovs.storagerouter.configure_disk')
    @ensure_single(task_name='ovs.storagerouter.configure_disk', mode='CHAINED', global_timeout=1800)
    def configure_disk(storagerouter_guid, disk_guid, partition_guid, offset, size, roles):
        """
        Configures a partition
        :param storagerouter_guid: Guid of the Storage Router to configure a disk on
        :type storagerouter_guid: str
        :param disk_guid: Guid of the disk to configure
        :type disk_guid: str
        :param partition_guid: Guid of the partition on the disk
        :type partition_guid: str
        :param offset: Offset for the partition
        :type offset: int
        :param size: Size of the partition
        :type size: int
        :param roles: Roles assigned to the partition
        :type roles: list
        :return: None
        """
        storagerouter = StorageRouter(storagerouter_guid)
        for role in roles:
            if role not in DiskPartition.ROLES or role == DiskPartition.ROLES.BACKEND:
                raise RuntimeError('Invalid role specified: {0}'.format(role))
        disk = Disk(disk_guid)
        if disk.storagerouter_guid != storagerouter_guid:
            raise RuntimeError('The given Disk is not on the given StorageRouter')
        if partition_guid is None:
            StorageRouterController._logger.debug('Creating new partition - Offset: {0} bytes - Size: {1} bytes - Roles: {2}'.format(offset, size, roles))
            with remote(storagerouter.ip, [DiskTools], username='root') as rem:
                if len(disk.aliases) == 0:
                    raise ValueError('Disk {0} does not have any aliases'.format(disk.name))
                rem.DiskTools.create_partition(disk_alias=disk.aliases[0],
                                               disk_size=disk.size,
                                               partition_start=offset,
                                               partition_size=size)
            DiskController.sync_with_reality(storagerouter_guid)
            disk = Disk(disk_guid)
            end_point = offset + size
            partition = None
            for part in disk.partitions:
                if offset < part.offset + part.size and end_point > part.offset:
                    partition = part
                    break

            if partition is None:
                raise RuntimeError('No new partition detected on disk {0} after having created 1'.format(disk.name))
            StorageRouterController._logger.debug('Partition created')
        else:
            StorageRouterController._logger.debug('Using existing partition')
            partition = DiskPartition(partition_guid)
            if partition.disk_guid != disk_guid:
                raise RuntimeError('The given DiskPartition is not on the given Disk')
            if partition.filesystem in ['swap', 'linux_raid_member', 'LVM2_member']:
                raise RuntimeError("It is not allowed to assign roles on partitions of type: ['swap', 'linux_raid_member', 'LVM2_member']")
        if partition.filesystem is None or partition_guid is None:
            StorageRouterController._logger.debug('Creating filesystem')
            if len(partition.aliases) == 0:
                raise ValueError('Partition with offset {0} does not have any aliases'.format(partition.offset))
            with remote(storagerouter.ip, [DiskTools], username='root') as rem:
                rem.DiskTools.make_fs(partition_alias=partition.aliases[0])
            DiskController.sync_with_reality(storagerouter_guid)
            partition = DiskPartition(partition.guid)
            if partition.filesystem not in ['ext4', 'xfs']:
                raise RuntimeError('Unexpected filesystem')
            StorageRouterController._logger.debug('Filesystem created')
        if partition.mountpoint is None:
            StorageRouterController._logger.debug('Configuring mountpoint')
            with remote(storagerouter.ip, [DiskTools], username='root') as rem:
                counter = 1
                mountpoint = None
                while True:
                    mountpoint = '/mnt/{0}{1}'.format('ssd' if disk.is_ssd else 'hdd', counter)
                    counter += 1
                    if not rem.DiskTools.mountpoint_exists(mountpoint):
                        break
                StorageRouterController._logger.debug('Found mountpoint: {0}'.format(mountpoint))
                rem.DiskTools.add_fstab(partition_aliases=partition.aliases,
                                        mountpoint=mountpoint,
                                        filesystem=partition.filesystem)
                rem.DiskTools.mount(mountpoint)
            DiskController.sync_with_reality(storagerouter_guid)
            partition = DiskPartition(partition.guid)
            if partition.mountpoint != mountpoint:
                raise RuntimeError('Unexpected mountpoint')
            StorageRouterController._logger.debug('Mountpoint configured')
        partition.roles = roles
        partition.save()
        StorageRouterController._logger.debug('Partition configured')

    @staticmethod
    def _get_free_ports(client, ports_in_use, number):
        """
        Gets `number` free ports that are not in use and not reserved
        """
        machine_id = System.get_my_machine_id(client)
        port_range = Configuration.get('/ovs/framework/hosts/{0}/ports|storagedriver'.format(machine_id))
        ports = System.get_free_ports(port_range, ports_in_use, number, client)

        return ports if number != 1 else ports[0]

    @staticmethod
    def _check_scrub_partition_present():
        """
        Checks whether at least 1 scrub partition is present on any Storage Router
        :return: boolean
        """
        for storage_router in StorageRouterList.get_storagerouters():
            for disk in storage_router.disks:
                for partition in disk.partitions:
                    if DiskPartition.ROLES.SCRUB in partition.roles:
                        return True
        return False

    @staticmethod
    def _get_mountpoints(client):
        """
        Retrieve the mountpoints
        :param client: SSHClient to retrieve the mountpoints on
        :return: List of mountpoints
        """
        mountpoints = []
        for mountpoint in client.run(['mount', '-v']).strip().splitlines():
            mp = mountpoint.split(' ')[2] if len(mountpoint.split(' ')) > 2 else None
            if mp and not mp.startswith('/dev') and not mp.startswith('/proc') and not mp.startswith('/sys') and not mp.startswith('/run') and not mp.startswith('/mnt/alba-asd') and mp != '/':
                mountpoints.append(mp)
        return mountpoints

    @staticmethod
    def _retrieve_alba_arakoon_config(backend_guid, ovs_client):
        """
        Retrieve the ALBA Arakoon configuration
        :param backend_guid: Guid of the ALBA backend
        :type backend_guid: str
        :param ovs_client: OVS client object
        :type ovs_client: OVSClient
        :return: Arakoon configuration information
        :rtype: dict
        """
        task_id = ovs_client.get('/alba/backends/{0}/get_config_metadata'.format(backend_guid))
        successful, arakoon_config = ovs_client.wait_for_task(task_id, timeout=300)
        if successful is False:
            raise RuntimeError('Could not load metadata from environment {0}'.format(ovs_client.ip))
        return arakoon_config<|MERGE_RESOLUTION|>--- conflicted
+++ resolved
@@ -1272,216 +1272,6 @@
         return client.dir_exists(directory='/mnt/{0}'.format(name))
 
     @staticmethod
-<<<<<<< HEAD
-=======
-    @celery.task(name='ovs.storagerouter.get_update_status')
-    def get_update_status(storagerouter_ip):
-        """
-        Checks for new updates
-        :param storagerouter_ip: IP of the Storage Router to check for updates
-        :type storagerouter_ip: str
-        :return: Update status for specified storage router
-        :rtype: dict
-        """
-        # Check plugin requirements
-        root_client = SSHClient(storagerouter_ip,
-                                username='root')
-        required_plugin_params = {'name': (str, None),             # Name of a subpart of the plugin and is used for translation in html. Eg: alba:packages.SDM
-                                  'version': (str, None),          # Available version to be installed
-                                  'namespace': (str, None),        # Name of the plugin and is used for translation in html. Eg: ALBA:packages.sdm
-                                  'services': (list, str),         # Services which the plugin depends upon and should be stopped during update
-                                  'packages': (list, str),         # Packages which contain the plugin code and should be updated
-                                  'downtime': (list, tuple),       # Information about crucial services which will go down during the update
-                                  'prerequisites': (list, tuple)}  # Information about prerequisites which are unmet (eg running vms for storage driver update)
-        package_map = {}
-        plugin_functions = Toolbox.fetch_hooks('update', 'metadata')
-        for function in plugin_functions:
-            output = function(root_client)
-            if not isinstance(output, dict):
-                raise ValueError('Update cannot continue. Failed to retrieve correct plugin information ({0})'.format(function.func_name))
-
-            for key, value in output.iteritems():
-                for out in value:
-                    Toolbox.verify_required_params(required_plugin_params, out)
-                if key not in package_map:
-                    package_map[key] = []
-                package_map[key] += value
-
-        # Update apt (only our ovs apt repo)
-        PackageManager.update(client=root_client)
-
-        # Compare installed and candidate versions
-        return_value = {'upgrade_ongoing': os.path.exists('/etc/upgrade_ongoing')}
-        for gui_name, package_information in package_map.iteritems():
-            return_value[gui_name] = []
-            for package_info in package_information:
-                version = package_info['version']
-                if version:
-                    gui_down = 'watcher-framework' in package_info['services'] or 'nginx' in package_info['services']
-                    info_added = False
-                    for index, item in enumerate(return_value[gui_name]):
-                        if item['name'] == package_info['name']:
-                            return_value[gui_name][index]['downtime'].extend(package_info['downtime'])
-                            info_added = True
-                            if gui_down is True and return_value[gui_name][index]['gui_down'] is False:
-                                return_value[gui_name][index]['gui_down'] = True
-                    if info_added is False:  # Some plugins can have same package dependencies as core and we only want to show each package once in GUI (Eg: Arakoon for core and ALBA)
-                        return_value[gui_name].append({'to': version,
-                                                       'name': package_info['name'],
-                                                       'gui_down': gui_down,
-                                                       'downtime': package_info['downtime'],
-                                                       'namespace': package_info['namespace'],
-                                                       'prerequisites': package_info['prerequisites']})
-        return return_value
-
-    @staticmethod
-    @add_hooks('update', 'metadata')
-    def get_metadata_framework(client):
-        """
-        Retrieve packages and services on which the framework depends
-        :param client: SSHClient on which to retrieve the metadata
-        :type client: SSHClient
-        :return: List of dictionaries which contain services to restart,
-                                                    packages to update,
-                                                    information about potential downtime
-                                                    information about unmet prerequisites
-        :rtype: list
-        """
-        this_sr = StorageRouterList.get_by_ip(client.ip)
-        srs = StorageRouterList.get_storagerouters()
-        downtime = []
-        fwk_cluster_name = Configuration.get('/ovs/framework/arakoon_clusters|ovsdb')
-        metadata = ArakoonInstaller.get_arakoon_metadata_by_cluster_name(cluster_name=fwk_cluster_name)
-        if metadata is None:
-            raise ValueError('Expected exactly 1 arakoon cluster of type {0}, found None'.format(ServiceType.ARAKOON_CLUSTER_TYPES.FWK))
-
-        if metadata['internal'] is True:
-            ovsdb_cluster = [ser.storagerouter_guid for sr in srs for ser in sr.services if ser.type.name == ServiceType.SERVICE_TYPES.ARAKOON and ser.name == 'arakoon-ovsdb']
-            downtime = [('ovs', 'ovsdb', None)] if len(ovsdb_cluster) < 3 and this_sr.guid in ovsdb_cluster else []
-
-        ovs_info = PackageManager.verify_update_required(packages=['openvstorage-core', 'openvstorage-webapps', 'openvstorage-cinder-plugin'],
-                                                         services=['watcher-framework', 'memcached'],
-                                                         client=client)
-        arakoon_info = PackageManager.verify_update_required(packages=['arakoon'],
-                                                             services=['arakoon-ovsdb'],
-                                                             client=client)
-
-        return {'framework': [{'name': 'ovs',
-                               'version': ovs_info['version'],
-                               'services': ovs_info['services'],
-                               'packages': ovs_info['packages'],
-                               'downtime': [],
-                               'namespace': 'ovs',
-                               'prerequisites': []},
-                              {'name': 'arakoon',
-                               'version': arakoon_info['version'],
-                               'services': arakoon_info['services'],
-                               'packages': arakoon_info['packages'],
-                               'downtime': downtime,
-                               'namespace': 'ovs',
-                               'prerequisites': []}]}
-
-    @staticmethod
-    @add_hooks('update', 'metadata')
-    def get_metadata_volumedriver(client):
-        """
-        Retrieve packages and services on which the volumedriver depends
-        :param client: SSHClient on which to retrieve the metadata
-        :type client: SSHClient
-        :return: List of dictionaries which contain services to restart,
-                                                    packages to update,
-                                                    information about potential downtime
-                                                    information about unmet prerequisites
-        :rtype: list
-        """
-        srs = StorageRouterList.get_storagerouters()
-        this_sr = StorageRouterList.get_by_ip(client.ip)
-        downtime = []
-        key = '/ovs/framework/arakoon_clusters|voldrv'
-        if Configuration.exists(key):
-            sd_cluster_name = Configuration.get(key)
-            metadata = ArakoonInstaller.get_arakoon_metadata_by_cluster_name(cluster_name=sd_cluster_name)
-            if metadata is None:
-                raise ValueError('Expected exactly 1 arakoon cluster of type {0}, found None'.format(ServiceType.ARAKOON_CLUSTER_TYPES.SD))
-
-            if metadata['internal'] is True:
-                voldrv_cluster = [ser.storagerouter_guid for sr in srs for ser in sr.services if ser.type.name == ServiceType.SERVICE_TYPES.ARAKOON and ser.name == 'arakoon-voldrv']
-                downtime = [('ovs', 'voldrv', None)] if len(voldrv_cluster) < 3 and this_sr.guid in voldrv_cluster else []
-
-        alba_proxies = []
-        alba_downtime = []
-        for sr in srs:
-            for service in sr.services:
-                if service.type.name == ServiceType.SERVICE_TYPES.ALBA_PROXY and service.storagerouter_guid == this_sr.guid:
-                    alba_proxies.append(service.alba_proxy)
-                    alba_downtime.append(('ovs', 'proxy', service.alba_proxy.storagedriver.vpool.name))
-
-        prerequisites = []
-        volumedriver_services = ['ovs-volumedriver_{0}'.format(sd.vpool.name)
-                                 for sd in this_sr.storagedrivers]
-        volumedriver_services.extend(['ovs-dtl_{0}'.format(sd.vpool.name)
-                                      for sd in this_sr.storagedrivers])
-        voldrv_info = PackageManager.verify_update_required(packages=['volumedriver-base', 'volumedriver-server',
-                                                                      'volumedriver-no-dedup-base', 'volumedriver-no-dedup-server'],
-                                                            services=volumedriver_services,
-                                                            client=client)
-        alba_info = PackageManager.verify_update_required(packages=['alba'],
-                                                          services=[service.service.name for service in alba_proxies],
-                                                          client=client)
-        arakoon_info = PackageManager.verify_update_required(packages=['arakoon'],
-                                                             services=['arakoon-voldrv'],
-                                                             client=client)
-
-        return {'volumedriver': [{'name': 'volumedriver',
-                                  'version': voldrv_info['version'],
-                                  'services': voldrv_info['services'],
-                                  'packages': voldrv_info['packages'],
-                                  'downtime': alba_downtime,
-                                  'namespace': 'ovs',
-                                  'prerequisites': prerequisites},
-                                 {'name': 'alba',
-                                  'version': alba_info['version'],
-                                  'services': alba_info['services'],
-                                  'packages': alba_info['packages'],
-                                  'downtime': alba_downtime,
-                                  'namespace': 'ovs',
-                                  'prerequisites': prerequisites},
-                                 {'name': 'arakoon',
-                                  'version': arakoon_info['version'],
-                                  'services': arakoon_info['services'],
-                                  'packages': arakoon_info['packages'],
-                                  'downtime': downtime,
-                                  'namespace': 'ovs',
-                                  'prerequisites': []}]}
-
-    @staticmethod
-    @celery.task(name='ovs.storagerouter.update_framework')
-    def update_framework(storagerouter_ip):
-        """
-        Launch the update_framework method in setup.py
-        :param storagerouter_ip: IP of the Storage Router to update the framework packages on
-        :type storagerouter_ip: str
-        :return: None
-        """
-        root_client = SSHClient(storagerouter_ip,
-                                username='root')
-        root_client.run(['ovs', 'update', 'framework'])
-
-    @staticmethod
-    @celery.task(name='ovs.storagerouter.update_volumedriver')
-    def update_volumedriver(storagerouter_ip):
-        """
-        Launch the update_volumedriver method in setup.py
-        :param storagerouter_ip: IP of the Storage Router to update the volumedriver packages on
-        :type storagerouter_ip: str
-        :return: None
-        """
-        root_client = SSHClient(storagerouter_ip,
-                                username='root')
-        root_client.run(['ovs', 'update', 'volumedriver'])
-
-    @staticmethod
->>>>>>> 1727d574
     @celery.task(name='ovs.storagerouter.refresh_hardware')
     def refresh_hardware(storagerouter_guid):
         """
