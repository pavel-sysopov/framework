# Copyright 2014 Open vStorage NV
#
# Licensed under the Apache License, Version 2.0 (the "License");
# you may not use this file except in compliance with the License.
# You may obtain a copy of the License at
#
#     http://www.apache.org/licenses/LICENSE-2.0
#
# Unless required by applicable law or agreed to in writing, software
# distributed under the License is distributed on an "AS IS" BASIS,
# WITHOUT WARRANTIES OR CONDITIONS OF ANY KIND, either express or implied.
# See the License for the specific language governing permissions and
# limitations under the License.

"""
This module contains OpenStack Cinder commands
"""
import os
import time
import datetime
from ovs.extensions.generic.sshclient import SSHClient
from ovs.log.logHandler import LogHandler
from ovs.extensions.services.service import ServiceManager
from ovs.extensions.os.os import OSManager

logger = LogHandler.get('extensions', name='openstack_mgmt')

CINDER_CONF = '/etc/cinder/cinder.conf'
NOVA_CONF = '/etc/nova/nova.conf'

def file_exists(ssh_client, location):
    """
    Cuisine's file_exists uses "run" which asks for password when run as user stack
    """
    return ssh_client.run('test -e "{0}" && echo OK ; true'.format(location)).endswith('OK')


class OpenStackManagement(object):
    """
    Configure/manage openstack services
    """

    def __init__(self, cinder_client):
        self.client = SSHClient('127.0.0.1', username='root')
        self.cinder_client = cinder_client

    @property
    def is_devstack(self):
        return self._is_devstack()

    @property
    def is_openstack(self):
        return OpenStackManagement._is_openstack()

    @property
    def is_cinder_running(self):
        return self._is_cinder_running()

    @property
    def is_cinder_installed(self):
        return self._is_cinder_installed()

    def configure_vpool(self, vpool_name, mountpoint):
        if (self.is_devstack or self.is_openstack) and self._is_cinder_installed():
            logger.debug('configure_vpool {0} started, mountpoint {1}'.format(vpool_name, mountpoint))
            self._get_driver_code()
            self._configure_user_groups()
            self._configure_cinder_driver(vpool_name)
            self._create_volume_type(vpool_name)
            self._patch_etc_init_cindervolume_conf()
            self._apply_patches()
            self._configure_messaging_driver()
            self._enable_openstack_events_consumer()
            self._restart_processes()
            logger.debug('configure_vpool {0} completed, mountpoint {1}'.format(vpool_name, mountpoint))

    def unconfigure_vpool(self, vpool_name, mountpoint, remove_volume_type):
        if self.is_devstack or self.is_openstack:
            self._unconfigure_cinder_driver(vpool_name)
            if remove_volume_type:
                self._delete_volume_type(vpool_name)
            self._unpatch_etc_init_cindervolume_conf()
            self._restart_processes()

    @staticmethod
    def _get_version():
        """
        Get openstack cinder version
        """
        try:
            from cinder import version
            version = version.version_string()
            if version.startswith('2015.2'):
                return 'kilo'  # For the moment use K driver
            elif version.startswith('7.0'):
                return 'kilo'  # For the moment use K driver
            elif version.startswith('2015.1'):
                return 'kilo'
            elif version.startswith('2014.2'):
                return 'juno'
            else:
                raise ValueError('Unknown cinder version: %s' % version)
        except Exception as ex:
            raise ValueError('Cannot determine cinder version: %s' % str(ex))

    @staticmethod
    def _get_existing_driver_version():
        """
        Get VERSION string from existing driver
        """
        try:
            from cinder.volume.drivers import openvstorage
        except ImportError:
            pass
        else:
            if hasattr(openvstorage, 'OVSVolumeDriver'):
                return getattr(openvstorage.OVSVolumeDriver, 'VERSION', '0.0.0')
        return '0.0.0'

    @staticmethod
    def _get_remote_driver_version(location):
        """
        Get VERSION string from updated driver
        """
        with open(location, 'r') as f:
            for line in f.readlines():
                if 'VERSION = ' in line:
                    return line.split('VERSION = ')[-1].strip().replace("'", "").replace('"', "")
        return '0.0.0'

    def _get_driver_code(self):
        """
        CP driver, compare versions, allow local code to be updated with version from current package
        """
        version = OpenStackManagement._get_version()
        remote_driver = "/opt/OpenvStorage/config/templates/cinder-volume-driver/%s/openvstorage.py" % version

<<<<<<< HEAD
        existing_version = self._get_existing_driver_version()
        remote_version = self._get_remote_driver_version(temp_location)

=======
        existing_version = OpenStackManagement._get_existing_driver_version()
        remote_version = OpenStackManagement._get_remote_driver_version(remote_driver)
>>>>>>> 0e3c99be
        if self.is_devstack:
            cinder_base_path = OpenStackManagement._get_base_path('cinder')
            local_driver = '{0}/volume/drivers/openvstorage.py'.format(cinder_base_path)
        elif self.is_openstack:
<<<<<<< HEAD
            driver_location = OSManager.get_openstack_package_base_path()
            local_driver = '{0}/cinder/volume/drivers/openvstorage.py'.format(driver_location)
        if remote_version > existing_version:
            logger.debug('Updating existing driver using {0} from version {1} to version {2}'.format(remote_driver, existing_version, remote_version))
            if self.is_devstack:
                self.client.run('cp -f {0} /opt/stack/cinder/cinder/volume/drivers'.format(temp_location))
            elif self.is_openstack:
                self.client.run('cp -f {0} {1}'.format(temp_location, local_driver))
=======
            local_driver = '/usr/lib/python2.7/dist-packages/cinder/volume/drivers/openvstorage.py'
        else:
            raise ValueError('OpenStack or DevStack only')
        if remote_version > existing_version:
            logger.debug('Updating existing driver using {0} from version {1} to version {2}'.format(remote_driver, existing_version, remote_version))
            if self.is_devstack:
                self.client.run('cp {0} /opt/stack/cinder/cinder/volume/drivers'.format(remote_driver))
            elif self.is_openstack:
                self.client.run('cp {0} /usr/lib/python2.7/dist-packages/cinder/volume/drivers'.format(remote_driver))
>>>>>>> 0e3c99be
        else:
            logger.debug('Using driver {0} version {1}'.format(local_driver, existing_version))


    def _is_devstack(self):
        try:
            return 'stack' in str(self.client.run('ps aux | grep SCREEN | grep stack | grep -v grep || true'))
        except SystemExit:  # ssh client raises system exit 1
            return False

<<<<<<< HEAD
    def _is_openstack(self):
        cinder_service = OSManager.get_openstack_cinder_service_name()
        return ServiceManager.has_service(cinder_service, self.client)
=======
    @staticmethod
    def _is_openstack():
        return os.path.exists(CINDER_OPENSTACK_SERVICE)
>>>>>>> 0e3c99be

    def _is_cinder_running(self):
        if self.is_devstack:
            try:
                return 'cinder-volume' in str(self.client.run('ps aux | grep cinder-volume | grep -v grep'))
            except SystemExit:
                return False
        if self.is_openstack:
            try:
                cinder_service = OSManager.get_openstack_cinder_service_name()
                return ServiceManager.get_service_status(cinder_service, self.client)
            except SystemExit:
                return False
        return False

    def _is_cinder_installed(self):
        try:
            return self.client.file_exists(CINDER_CONF)
        except EOFError:
            return file_exists(self.client, CINDER_CONF)

    def _configure_user_groups(self):
        # Vpool owned by stack / cinder
        # Give access to libvirt-qemu and ovs
        if self.is_devstack:
            self.client.run('usermod -a -G ovs libvirt-qemu')
            self.client.run('usermod -a -G ovs stack')
        elif self.is_openstack:
            users = OSManager.get_openstack_users()
            for user in users:
                self.client.run('usermod -a -G ovs {0}'.format(user))

    def _unchown_mountpoint(self, mountpoint):
        pass

    def _enable_openstack_events_consumer(self):
        """
        Enable service ovs-openstack-events-consumer
        """
        from ovs.extensions.services.service import ServiceManager
        service_name = 'ovs-openstack-events-consumer'
        if not ServiceManager.has_service(service_name, self.client):
            ServiceManager.add_service(service_name, self.client)
            ServiceManager.enable_service(service_name, self.client)
            ServiceManager.start_service(service_name, self.client)

    def _configure_messaging_driver(self):
        """
        Configure nova and cinder messaging driver
        Restart c-api and n-api
        """
        if not self.client.file_exists(CINDER_CONF):
            return False

        version = OpenStackManagement._get_version()
        if version == 'juno':
<<<<<<< HEAD
            nova_messaging_driver = 'nova.openstack.common.notifier.rpc_notifier'
            cinder_messaging_driver = 'cinder.openstack.common.notifier.rpc_notifier' 
        elif version in ['kilo']:
            nova_messaging_driver = 'messaging'
            cinder_messaging_driver = 'messaging'
=======
            cinder_messaging_driver = 'cinder.openstack.common.notifier.rpc_notifier'
            nova_messaging_driver = 'nova.openstack.common.notifier.rpc_notifier'
        elif version in ['kilo']:
            cinder_messaging_driver = nova_messaging_driver = 'messaging'
>>>>>>> 0e3c99be
        else:
            return False
        self.client.run("""python -c '''from ConfigParser import RawConfigParser
changed = False
CINDER_CONF = "{0}"
cfg = RawConfigParser()
cfg.read([CINDER_CONF]);
if cfg.has_option("DEFAULT", "notification_driver"):
    if cfg.get("DEFAULT", "notification_driver") != "{1}":
        changed = True
        cfg.set("DEFAULT", "notification_driver", "{1}")
else:
    changed = True
    cfg.set("DEFAULT", "notification_driver", "{1}")
if cfg.has_option("DEFAULT", "notification_topics"):
    notification_topics = cfg.get("DEFAULT", "notification_topics").split(",")
    if "notifications" not in notification_topics:
        notification_topics.append("notifications")
        changed = True
        cfg.set("DEFAULT", "notification_topics", ",".join(notification_topics))
else:
    changed = True
    cfg.set("DEFAULT", "notification_topics", "notifications")

if changed:
    with open(CINDER_CONF, "w") as fp:
       cfg.write(fp)
'''""".format(CINDER_CONF, cinder_messaging_driver))

        if not self.client.file_exists(NOVA_CONF):
            return False

        self.client.run("""python -c '''from ConfigParser import RawConfigParser
changed = False
NOVA_CONF = "{0}"
cfg = RawConfigParser()
cfg.read([NOVA_CONF]);
if cfg.has_option("DEFAULT", "notification_driver"):
    if cfg.get("DEFAULT", "notification_driver") != "{1}":
        changed = True
        cfg.set("DEFAULT", "notification_driver", "{1}")
else:
    changed = True
    cfg.set("DEFAULT", "notification_driver", "{1}")
if cfg.has_option("DEFAULT", "notification_topics"):
    notification_topics = cfg.get("DEFAULT", "notification_topics").split(",")
    if "notifications" not in notification_topics:
        notification_topics.append("notifications")
        changed = True
        cfg.set("DEFAULT", "notification_topics", ",".join(notification_topics))
else:
    changed = True
    cfg.set("DEFAULT", "notification_topics", "notifications")
if not cfg.has_option("DEFAULT", "notify_on_state_change"):
    changed = True
    cfg.set("DEFAULT", "notify_on_state_change", "vm_and_task_state")
if not cfg.has_option("DEFAULT", "notify_on_any_change"):
    changed = True
    cfg.set("DEFAULT", "notify_on_any_change", "True")
if changed:
    with open(NOVA_CONF, "w") as fp:
       cfg.write(fp)
'''""".format(NOVA_CONF, nova_messaging_driver))

    def _configure_cinder_driver(self, vpool_name):
        """
        Adds a new cinder driver, multiple backends
        """
        if not self.client.file_exists(CINDER_CONF):
            return False

        self.client.run("""python -c '''from ConfigParser import RawConfigParser
changed = False
vpool_name = "%s"
CINDER_CONF = "%s"
cfg = RawConfigParser()
cfg.read([CINDER_CONF]);
if not cfg.has_section(vpool_name):
    changed = True
    cfg.add_section(vpool_name)
    cfg.set(vpool_name, "volume_driver", "cinder.volume.drivers.openvstorage.OVSVolumeDriver")
    cfg.set(vpool_name, "volume_backend_name", vpool_name)
    cfg.set(vpool_name, "vpool_name", vpool_name)
enabled_backends = []
if cfg.has_option("DEFAULT", "enabled_backends"):
    enabled_backends = cfg.get("DEFAULT", "enabled_backends").split(", ")
if not vpool_name in enabled_backends:
    changed = True
    enabled_backends.append(vpool_name)
    cfg.set("DEFAULT", "enabled_backends", ", ".join(enabled_backends))
    if changed:
        with open(CINDER_CONF, "w") as fp:
           cfg.write(fp)
'''""" % (vpool_name, CINDER_CONF))

    def _unconfigure_cinder_driver(self, vpool_name):
        """
        Removes a cinder driver, multiple backends
        """
        if not self.client.file_exists(CINDER_CONF):
            return False

        self.client.run("""python -c '''from ConfigParser import RawConfigParser
changed = False
vpool_name = "%s"
CINDER_CONF = "%s"
cfg = RawConfigParser()
cfg.read([CINDER_CONF]);
if cfg.has_section(vpool_name):
    changed = True
    cfg.remove_section(vpool_name)
enabled_backends = []
if cfg.has_option("DEFAULT", "enabled_backends"):
    enabled_backends = cfg.get("DEFAULT", "enabled_backends").split(", ")
if vpool_name in enabled_backends:
    changed = True
    enabled_backends.remove(vpool_name)
    cfg.set("DEFAULT", "enabled_backends", ", ".join(enabled_backends))
    if changed:
        with open(CINDER_CONF, "w") as fp:
           cfg.write(fp)
'''""" % (vpool_name, CINDER_CONF))

    def _restart_processes(self):
        """
        Restart the cinder process that uses the OVS volume driver
        - also restarts nova api and compute services
        """
        if self.is_devstack:
            self._restart_devstack_screen()
        else:
            self._restart_openstack_services()

    @staticmethod
    def _get_devstack_log_name(service, logdir='/opt/stack/logs'):
        """
        Construct a log name in format /opt/stack/logs/h-api-cw.log.2015-04-01-123300
        """
        now_time = datetime.datetime.strftime(datetime.datetime.now(), '%Y-%m-%d-%H%M%S')
        return '{0}/{1}.log.{2}'.format(logdir, service, now_time)

    def _stop_screen_process(self, process_name, screen_name='stack'):
        out = self.client.run('''su stack -c 'screen -S {0} -p {1} -Q select 1>/dev/null; echo $?' '''.format(screen_name, process_name))
        process_screen_exists = out == '0'
        if process_screen_exists:
            self.client.run('''su stack -c 'screen -S {0} -p {1} -X stuff \n' '''.format(screen_name, process_name))
            self.client.run('''su stack -c 'screen -S {0} -p {1} -X kill' '''.format(screen_name, process_name))
        return process_screen_exists

    def _start_screen_process(self, process_name, commands, screen_name='stack', logdir='/opt/stack/logs'):
        logfile = OpenStackManagement._get_devstack_log_name(process_name)
        logger.debug(self.client.run('''su stack -c 'touch {0}' '''.format(logfile)))
        logger.debug(self.client.run('''su stack -c 'screen -S {0} -X screen -t {1}' '''.format(screen_name, process_name)))
        logger.debug(self.client.run('''su stack -c 'screen -S {0} -p {1} -X logfile {2}' '''.format(screen_name, process_name, logfile)))
        logger.debug(self.client.run('''su stack -c 'screen -S {0} -p {1} -X log on' '''.format(screen_name, process_name)))
        time.sleep(1)
        logger.debug(self.client.run('rm {0}/{1}.log || true'.format(logdir, process_name)))
        logger.debug(self.client.run('ln -sf {0} {1}/{2}.log'.format(logfile, logdir, process_name)))
        for command in commands:
            cmd = '''su stack -c 'screen -S {0} -p {1} -X stuff "{2}\012"' '''.format(screen_name, process_name, command)
            logger.debug(cmd)
            logger.debug(self.client.run(cmd))

    def _restart_devstack_screen(self):
        """
        Restart screen processes on devstack
        """
        try:
            c_vol_screen_exists = self._stop_screen_process('c-vol')
            n_cpu_screen_exists = self._stop_screen_process('n-cpu')
            n_api_screen_exists = self._stop_screen_process('n-api')
            c_api_screen_exists = self._stop_screen_process('c-api')

            self.client.run('''su stack -c 'mkdir -p /opt/stack/logs' ''')

            if c_vol_screen_exists:
                self._start_screen_process('c-vol', ["export PYTHONPATH=\"${PYTHONPATH}:/opt/OpenvStorage\" ",
                                                     "newgrp ovs",
                                                     "newgrp stack",
                                                     "umask 0002",
                                                     "/usr/local/bin/cinder-volume --config-file /etc/cinder/cinder.conf & echo \$! >/opt/stack/status/stack/c-vol.pid; fg || echo  c-vol failed to start | tee \"/opt/stack/status/stack/c-vol.failure\" "])
            time.sleep(3)
            if n_cpu_screen_exists:
                self._start_screen_process('n-cpu', ["newgrp ovs",
                                                     "newgrp stack",
                                                     "sg libvirtd /usr/local/bin/nova-compute --config-file /etc/nova/nova.conf & echo $! >/opt/stack/status/stack/n-cpu.pid; fg || echo n-cpu failed to start | tee \"/opt/stack/status/stack/n-cpu.failure\" "])
            time.sleep(3)
            if n_api_screen_exists:
                self._start_screen_process('n-api', ["export PYTHONPATH=\"${PYTHONPATH}:/opt/OpenvStorage\" ",
                                                     "/usr/local/bin/nova-api & echo $! >/opt/stack/status/stack/n-api.pid; fg || echo n-api failed to start | tee \"/opt/stack/status/stack/n-api.failure\" "])
            time.sleep(3)
            if c_api_screen_exists:
                self._start_screen_process('c-api', ["/usr/local/bin/cinder-api --config-file /etc/cinder/cinder.conf & echo $! >/opt/stack/status/stack/c-api.pid; fg || echo c-api failed to start | tee \"/opt/stack/status/stack/c-api.failure\" "])
            time.sleep(3)
        except SystemExit as se:  # failed command or non-zero exit codes raise SystemExit
            raise RuntimeError(str(se))
        return self._is_cinder_running()

    def _patch_etc_init_cindervolume_conf(self):
        """
        export PYTHONPATH in the upstart service conf file
        """
        if self.is_openstack:
            cinder_service = OSManager.get_openstack_cinder_service_name()
            ServiceManager.patch_cinder_volume_conf(cinder_service, self.client)

    def _unpatch_etc_init_cindervolume_conf(self):
        """
        remove export PYTHONPATH from the upstart service conf file
        """
<<<<<<< HEAD
        if self.is_openstack:
            cinder_service = OSManager.get_openstack_cinder_service_name()
            ServiceManager.unpatch_cinder_volume_conf(cinder_service, self.client)
=======
        if self.is_openstack and os.path.exists(CINDER_OPENSTACK_SERVICE):
            with open(CINDER_OPENSTACK_SERVICE, 'r') as cinder_file:
                contents = cinder_file.read()
            if EXPORT not in contents:
                return True
            contents = contents.replace(EXPORT_, '')
            logger.debug('fixed contents of cinder-volume service conf... %s' % (EXPORT_ in contents))
            self.client.run('cat >%s <<EOF \n%s' % (CINDER_OPENSTACK_SERVICE, contents))
>>>>>>> 0e3c99be

    def _restart_openstack_services(self):
        """
        Restart services on openstack
        """
        services = OSManager.get_openstack_services()
        for service_name in services:
            if ServiceManager.has_service(service_name, self.client):
                try:
                    ServiceManager.restart_service(service_name, self.client)
                except SystemExit as sex:
                    logger.debug('Failed to restart service {0}. {1}'.format(service_name, sex))
        time.sleep(3)
        return self._is_cinder_running()

    def _create_volume_type(self, volume_type_name):
        """
        Create a cinder volume type, based on vpool name
        """
        if self.cinder_client:
            volume_types = self.cinder_client.volume_types.list()
            for v in volume_types:
                if v.name == volume_type_name:
                    return False
            volume_type = self.cinder_client.volume_types.create(volume_type_name)
            volume_type.set_keys(metadata={'volume_backend_name': volume_type_name})

    def _apply_patches(self):
        nova_base_path = OpenStackManagement._get_base_path('nova')
        cinder_base_path = OpenStackManagement._get_base_path('cinder')

        version = OpenStackManagement._get_version()
        # fix "blockdev" issue
        if self.is_devstack:
            nova_volume_file = '{0}/virt/libvirt/volume.py'.format(nova_base_path)
            nova_driver_file = '{0}/virt/libvirt/driver.py'.format(nova_base_path)
            cinder_brick_initiator_file = '{0}/brick/initiator/connector.py'.format(cinder_base_path)
        elif self.is_openstack:
<<<<<<< HEAD
            driver_location = OSManager.get_openstack_package_base_path()
            nova_volume_file = '{0}/nova/virt/libvirt/volume.py'.format(driver_location)
            nova_driver_file = '{0}/nova/virt/libvirt/driver.py'.format(driver_location)
            cinder_brick_initiator_file = '{0}/cinder/brick/initiator/connector.py'.format(driver_location)
=======
            nova_volume_file = '/usr/lib/python2.7/dist-packages/nova/virt/libvirt/volume.py'
            nova_driver_file = '/usr/lib/python2.7/dist-packages/nova/virt/libvirt/driver.py'
            cinder_brick_initiator_file = '/usr/lib/python2.7/dist-packages/cinder/brick/initiator/connector.py'
        else:
            raise ValueError('OpenStack or DevStack only')
>>>>>>> 0e3c99be

        self.client.run("""python -c "
import os
version = '%s'
nova_volume_file = '%s'
nova_driver_file = '%s'

with open(nova_volume_file, 'r') as f:
    file_contents = f.readlines()
new_class = '''
class LibvirtFileVolumeDriver(LibvirtBaseVolumeDriver):
    def __init__(self, connection):
        super(LibvirtFileVolumeDriver,
              self).__init__(connection, is_block_dev=False)

    def get_config(self, connection_info, disk_info):
        conf = super(LibvirtFileVolumeDriver,
                     self).get_config(connection_info, disk_info)
        conf.source_type = 'file'
        conf.source_path = connection_info['data']['device_path']
        return conf
'''

patched = False
for line in file_contents:
    if 'class LibvirtFileVolumeDriver(LibvirtBaseVolumeDriver):' in line:
        patched = True
        break

if not patched:
    fc = None
    for line in file_contents[:]:
        if line.startswith('class LibvirtVolumeDriver(LibvirtBaseVolumeDriver):'):
            fc = file_contents[:file_contents.index(line)] + [l+'\\n' for l in new_class.split('\\n')] + file_contents[file_contents.index(line):]
            break
    if fc is not None:
        with open(nova_volume_file, 'w') as f:
            f.writelines(fc)
with open(nova_driver_file, 'r') as f:
    file_contents = f.readlines()
patched = False
for line in file_contents:
    if 'file=nova.virt.libvirt.volume.LibvirtFileVolumeDriver' in line:
        patched = True
        break
if not patched:
    fc = None
    for line in file_contents[:]:
        if 'local=nova.virt.libvirt.volume.LibvirtVolumeDriver' in line:
            fc = file_contents[:file_contents.index(line)] + ['''                  'file=nova.virt.libvirt.volume.LibvirtFileVolumeDriver',\\n'''] + file_contents[file_contents.index(line):]
            break
    if fc is not None:
        with open(nova_driver_file, 'w') as f:
            f.writelines(fc)

" """ % (version, nova_volume_file, nova_driver_file))

        # fix brick/upload to glance
        if os.path.exists(cinder_brick_initiator_file):
            self.client.run("""sed -i 's/elif protocol == "LOCAL":/elif protocol in ["LOCAL", "FILE"]:/g' %s""" % cinder_brick_initiator_file)

    def _delete_volume_type(self, volume_type_name):
        """
        Delete a cinder volume type, based on vpool name
        """
        if self.cinder_client:
            volume_types = self.cinder_client.volume_types.list()
            for v in volume_types:
                if v.name == volume_type_name:
                    try:
                        self.cinder_client.volume_types.delete(v.id)
                    except Exception:
                        pass

    @staticmethod
    def _get_base_path(component):
        exec('import %s' % component, locals())
        module = locals().get(component)
        return os.path.dirname(os.path.abspath(module.__file__))<|MERGE_RESOLUTION|>--- conflicted
+++ resolved
@@ -135,38 +135,22 @@
         version = OpenStackManagement._get_version()
         remote_driver = "/opt/OpenvStorage/config/templates/cinder-volume-driver/%s/openvstorage.py" % version
 
-<<<<<<< HEAD
-        existing_version = self._get_existing_driver_version()
-        remote_version = self._get_remote_driver_version(temp_location)
-
-=======
         existing_version = OpenStackManagement._get_existing_driver_version()
         remote_version = OpenStackManagement._get_remote_driver_version(remote_driver)
->>>>>>> 0e3c99be
         if self.is_devstack:
             cinder_base_path = OpenStackManagement._get_base_path('cinder')
             local_driver = '{0}/volume/drivers/openvstorage.py'.format(cinder_base_path)
         elif self.is_openstack:
-<<<<<<< HEAD
             driver_location = OSManager.get_openstack_package_base_path()
             local_driver = '{0}/cinder/volume/drivers/openvstorage.py'.format(driver_location)
-        if remote_version > existing_version:
-            logger.debug('Updating existing driver using {0} from version {1} to version {2}'.format(remote_driver, existing_version, remote_version))
-            if self.is_devstack:
-                self.client.run('cp -f {0} /opt/stack/cinder/cinder/volume/drivers'.format(temp_location))
-            elif self.is_openstack:
-                self.client.run('cp -f {0} {1}'.format(temp_location, local_driver))
-=======
-            local_driver = '/usr/lib/python2.7/dist-packages/cinder/volume/drivers/openvstorage.py'
         else:
             raise ValueError('OpenStack or DevStack only')
         if remote_version > existing_version:
             logger.debug('Updating existing driver using {0} from version {1} to version {2}'.format(remote_driver, existing_version, remote_version))
             if self.is_devstack:
-                self.client.run('cp {0} /opt/stack/cinder/cinder/volume/drivers'.format(remote_driver))
+                self.client.run('cp -f {0} /opt/stack/cinder/cinder/volume/drivers'.format(remote_driver))
             elif self.is_openstack:
-                self.client.run('cp {0} /usr/lib/python2.7/dist-packages/cinder/volume/drivers'.format(remote_driver))
->>>>>>> 0e3c99be
+                self.client.run('cp -f {0} {1}'.format(remote_driver, local_driver))
         else:
             logger.debug('Using driver {0} version {1}'.format(local_driver, existing_version))
 
@@ -177,15 +161,10 @@
         except SystemExit:  # ssh client raises system exit 1
             return False
 
-<<<<<<< HEAD
-    def _is_openstack(self):
+    @staticmethod
+    def _is_openstack():
         cinder_service = OSManager.get_openstack_cinder_service_name()
         return ServiceManager.has_service(cinder_service, self.client)
-=======
-    @staticmethod
-    def _is_openstack():
-        return os.path.exists(CINDER_OPENSTACK_SERVICE)
->>>>>>> 0e3c99be
 
     def _is_cinder_running(self):
         if self.is_devstack:
@@ -242,18 +221,11 @@
 
         version = OpenStackManagement._get_version()
         if version == 'juno':
-<<<<<<< HEAD
             nova_messaging_driver = 'nova.openstack.common.notifier.rpc_notifier'
             cinder_messaging_driver = 'cinder.openstack.common.notifier.rpc_notifier' 
         elif version in ['kilo']:
             nova_messaging_driver = 'messaging'
             cinder_messaging_driver = 'messaging'
-=======
-            cinder_messaging_driver = 'cinder.openstack.common.notifier.rpc_notifier'
-            nova_messaging_driver = 'nova.openstack.common.notifier.rpc_notifier'
-        elif version in ['kilo']:
-            cinder_messaging_driver = nova_messaging_driver = 'messaging'
->>>>>>> 0e3c99be
         else:
             return False
         self.client.run("""python -c '''from ConfigParser import RawConfigParser
@@ -464,20 +436,9 @@
         """
         remove export PYTHONPATH from the upstart service conf file
         """
-<<<<<<< HEAD
         if self.is_openstack:
             cinder_service = OSManager.get_openstack_cinder_service_name()
             ServiceManager.unpatch_cinder_volume_conf(cinder_service, self.client)
-=======
-        if self.is_openstack and os.path.exists(CINDER_OPENSTACK_SERVICE):
-            with open(CINDER_OPENSTACK_SERVICE, 'r') as cinder_file:
-                contents = cinder_file.read()
-            if EXPORT not in contents:
-                return True
-            contents = contents.replace(EXPORT_, '')
-            logger.debug('fixed contents of cinder-volume service conf... %s' % (EXPORT_ in contents))
-            self.client.run('cat >%s <<EOF \n%s' % (CINDER_OPENSTACK_SERVICE, contents))
->>>>>>> 0e3c99be
 
     def _restart_openstack_services(self):
         """
@@ -516,18 +477,14 @@
             nova_driver_file = '{0}/virt/libvirt/driver.py'.format(nova_base_path)
             cinder_brick_initiator_file = '{0}/brick/initiator/connector.py'.format(cinder_base_path)
         elif self.is_openstack:
-<<<<<<< HEAD
             driver_location = OSManager.get_openstack_package_base_path()
             nova_volume_file = '{0}/nova/virt/libvirt/volume.py'.format(driver_location)
             nova_driver_file = '{0}/nova/virt/libvirt/driver.py'.format(driver_location)
             cinder_brick_initiator_file = '{0}/cinder/brick/initiator/connector.py'.format(driver_location)
-=======
-            nova_volume_file = '/usr/lib/python2.7/dist-packages/nova/virt/libvirt/volume.py'
-            nova_driver_file = '/usr/lib/python2.7/dist-packages/nova/virt/libvirt/driver.py'
-            cinder_brick_initiator_file = '/usr/lib/python2.7/dist-packages/cinder/brick/initiator/connector.py'
         else:
             raise ValueError('OpenStack or DevStack only')
->>>>>>> 0e3c99be
+        else:
+            raise ValueError('OpenStack or DevStack only')
 
         self.client.run("""python -c "
 import os
