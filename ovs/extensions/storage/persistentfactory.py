--- conflicted
+++ resolved
@@ -46,19 +46,16 @@
                         framework_cluster_name = cluster
                         break
 
+
+        if not hasattr(PersistentFactory, 'store') or PersistentFactory.store is None:
+            if client_type is None:
+                client_type = EtcdConfiguration.get('/ovs/framework/stores|persistent')
+
             PersistentFactory.store = None
             if client_type in ['pyrakoon', 'arakoon']:
                 from ovs.extensions.storage.persistent.pyrakoonstore import PyrakoonStore
-<<<<<<< HEAD
-                PersistentFactory.store = PyrakoonStore(framework_cluster_name)
-            elif client_type == 'arakoon':
-                from ovs.extensions.storage.persistent.arakoonstore import ArakoonStore
-                PersistentFactory.store = ArakoonStore(framework_cluster_name)
-            elif client_type == 'default':
-=======
                 PersistentFactory.store = PyrakoonStore('ovsdb')
             if client_type == 'default':
->>>>>>> d7b1c0af
                 from ovs.extensions.storage.persistent.dummystore import DummyPersistentStore
                 PersistentFactory.store = DummyPersistentStore()
 
