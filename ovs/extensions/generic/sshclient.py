--- conflicted
+++ resolved
@@ -12,14 +12,6 @@
 # See the License for the specific language governing permissions and
 # limitations under the License.
 
-<<<<<<< HEAD
-from subprocess import check_output, CalledProcessError, PIPE, Popen
-from ovs.log.logHandler import LogHandler
-from ovs.dal.hybrids.storagerouter import StorageRouter
-from ovs.dal.helpers import Descriptor
-
-=======
->>>>>>> 00f12a4c
 import os
 import re
 import grp
@@ -525,9 +517,6 @@
         if self.is_local is True:
             check_output(command, shell=True)
         else:
-<<<<<<< HEAD
-            self.run(command)
-=======
             self.run(command)
 
     def file_list(self, directory, abs_path=False, recursive=False):
@@ -562,53 +551,3 @@
                     if recursive is False:
                         break
         return all_files
-
-    @connected()
-    def config_read(self, key):
-        if self.is_local is True:
-            from ovs.extensions.generic.configuration import Configuration
-            return Configuration.get(key)
-        else:
-            read = """
-import sys, json
-sys.path.append('/opt/OpenvStorage')
-from ovs.extensions.generic.configuration import Configuration
-print json.dumps(Configuration.get('{0}'))
-""".format(key)
-            return json.loads(self.run('python -c """{0}"""'.format(read)))
-
-    @connected()
-    def config_set(self, key, value):
-        if self.is_local is True:
-            from ovs.extensions.generic.configuration import Configuration
-            Configuration.set(key, value)
-        else:
-            write = """
-import sys, json
-sys.path.append('/opt/OpenvStorage')
-from ovs.extensions.generic.configuration import Configuration
-Configuration.set('{0}', json.loads('{1}'))
-""".format(key, json.dumps(value).replace('"', '\\"'))
-            self.run('python -c """{0}"""'.format(write))
-
-    def rawconfig_read(self, filename):
-        contents = self.file_read(filename)
-        handle, temp_filename = tempfile.mkstemp()
-        with open(temp_filename, 'w') as configfile:
-            configfile.write(contents)
-        os.close(handle)
-        rawconfig = RawConfigParser()
-        rawconfig.read(temp_filename)
-        os.remove(temp_filename)
-        return rawconfig
-
-    def rawconfig_write(self, filename, rawconfig):
-        handle, temp_filename = tempfile.mkstemp()
-        with open(temp_filename, 'w') as configfile:
-            rawconfig.write(configfile)
-        with open(temp_filename, 'r') as configfile:
-            contents = configfile.read()
-            self.file_write(filename, contents)
-        os.close(handle)
-        os.remove(temp_filename)
->>>>>>> 00f12a4c
