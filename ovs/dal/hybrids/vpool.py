--- conflicted
+++ resolved
@@ -30,21 +30,12 @@
     __properties = [Property('name', str, doc='Name of the vPool'),
                     Property('description', str, mandatory=False, doc='Description of the vPool'),
                     Property('size', int, mandatory=False, doc='Size of the vPool expressed in Bytes. Set to zero if not applicable.'),
-<<<<<<< HEAD
                     Property('login', str, mandatory=False, doc='Login/Username for the Storage BackendType.'),
                     Property('password', str, mandatory=False, doc='Password for the Storage BackendType.'),
                     Property('connection', str, mandatory=False, doc='Connection (IP, URL, Domainname, Zone, ...) for the Storage BackendType.'),
-                    Property('metadata', dict, mandatory=False, doc='Metadata for the backend, as used by the Storage Drivers.')]
-    __relations = [Relation('backend_type', BackendType, 'vpools', doc='Type of storage backend.')]
-=======
-                    Property('login', str, mandatory=False, doc='Login/Username for the Storage Backend.'),
-                    Property('password', str, mandatory=False, doc='Password for the Storage Backend.'),
-                    Property('connection', str, mandatory=False, doc='Connection (IP, URL, Domainname, Zone, ...) for the Storage Backend.'),
-                    Property('type', ['CEPH_S3', 'AMAZON_S3', 'SWIFT_S3', 'LOCAL', 'DISTRIBUTED'], mandatory=False, doc='Type of the Storage Backend.'),
                     Property('metadata', dict, mandatory=False, doc='Metadata for the backend, as used by the Storage Drivers.'),
                     Property('configuration', dict, default=dict(), doc='Hypervisor/volumedriver specifc fallback configurations')]
-    __relations = []
->>>>>>> 778a216f
+    __relations = [Relation('backend_type', BackendType, 'vpools', doc='Type of storage backend.')]
     __dynamics = [Dynamic('status',      str, 10),
                   Dynamic('statistics',  dict, 0),
                   Dynamic('stored_data', int, 60)]
