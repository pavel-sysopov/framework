# Copyright (C) 2017 iNuron NV
#
# This file is part of Open vStorage Open Source Edition (OSE),
# as available from
#
#      http://www.openvstorage.org and
#      http://www.openvstorage.com.
#
# This file is free software; you can redistribute it and/or modify it
# under the terms of the GNU Affero General Public License v3 (GNU AGPLv3)
# as published by the Free Software Foundation, in version 3 as it comes
# in the LICENSE.txt file of the Open vStorage OSE distribution.
#
# Open vStorage is distributed in the hope that it will be useful,
# but WITHOUT ANY WARRANTY of any kind.

"""
DalHelper module
"""
import os
import glob
import json
import shutil
from ovs.dal.datalist import DataList
from ovs.dal.hybrids.disk import Disk
from ovs.dal.hybrids.diskpartition import DiskPartition
from ovs.dal.hybrids.domain import Domain
from ovs.dal.hybrids.j_mdsservice import MDSService
from ovs.dal.hybrids.j_mdsservicevdisk import MDSServiceVDisk
from ovs.dal.hybrids.j_storagedriverpartition import StorageDriverPartition
from ovs.dal.hybrids.j_storagerouterdomain import StorageRouterDomain
from ovs.dal.hybrids.service import Service
from ovs.dal.hybrids.servicetype import ServiceType
from ovs.dal.hybrids.storagedriver import StorageDriver
from ovs.dal.hybrids.storagerouter import StorageRouter
from ovs.dal.hybrids.vdisk import VDisk
from ovs.dal.hybrids.vpool import VPool
from ovs.dal.lists.servicetypelist import ServiceTypeList
from ovs.extensions.db.arakoon.ArakoonInstaller import ArakoonClusterConfig
from ovs.extensions.generic import fakesleep
from ovs.extensions.generic.configuration import Configuration
from ovs.extensions.generic.sshclient import SSHClient
from ovs.extensions.generic.system import System
from ovs.extensions.generic.tests.sshclient_mock import MockedSSHClient
from ovs.extensions.services.tests.systemd import Systemd
from ovs.extensions.storage.persistentfactory import PersistentFactory
from ovs.extensions.storage.volatilefactory import VolatileFactory
from ovs.extensions.storageserver.storagedriver import StorageDriverClient
from ovs.extensions.storageserver.tests.mockups import LocalStorageRouterClient, MDSClient, StorageRouterClient
from ovs.lib.helpers.decorators import Decorators
from ovs.lib.helpers.toolbox import Toolbox
from ovs.lib.storagedriver import StorageDriverController
from ovs.log.log_handler import LogHandler


class DalHelper(object):
    """
    This class contains functionality used by all UnitTests related to the DAL
    """
    CLUSTER_DIR = '/tmp/unittest-{0}'
    UNITTEST_DIR = '/tmp/unittest'

    @staticmethod
    def setup(**kwargs):
        """
        Execute several actions before starting a new UnitTest
        :param kwargs: Additional key word arguments
        :type kwargs: dict
        """
        if kwargs.get('fake_sleep', False) is True:
            fakesleep.monkey_patch()
        volatile, persistent = DalHelper._clean()
        Configuration.initialize()
        return volatile, persistent

    @staticmethod
    def teardown(**kwargs):
        """
        Execute several actions when ending a UnitTest
        :param kwargs: Additional key word arguments
        :type kwargs: dict
        """
        if kwargs.get('fake_sleep', False) is True:
            fakesleep.monkey_restore()
        DalHelper._clean()

    @staticmethod
    def _clean():
        volatile = VolatileFactory.get_client()
        persistent = PersistentFactory.get_client()

        # noinspection PyProtectedMember
        volatile._clean()
        # noinspection PyProtectedMember
        persistent._clean()
        # noinspection PyProtectedMember
        SSHClient._clean()
        # noinspection PyProtectedMember
        Systemd._clean()
        # noinspection PyProtectedMember
        MDSClient._clean()
        # noinspection PyProtectedMember
        Decorators._clean()
        # noinspection PyProtectedMember
        MockedSSHClient._clean()
        # noinspection PyProtectedMember
        StorageRouterClient._clean()

        LogHandler._logs = {}
        DataList._test_hooks = {}
        Toolbox._function_pointers = {}
        Configuration._unittest_data = {}

        for file_name in glob.glob(ArakoonClusterConfig.CONFIG_FILE.format('unittest*')):
            os.remove(file_name)

        for full_path in glob.glob(DalHelper.UNITTEST_DIR.format('*')):
            shutil.rmtree(full_path)

        return volatile, persistent

    @staticmethod
    def build_dal_structure(structure, previous_structure=None):
        """
        Builds a model structure
        Example:
            structure = DalHelper.build_service_structure(
                {'vpools': [1],
                 'domains': [],
                 'storagerouters': [1],
                 'storagedrivers': [(1, 1, 1)],  # (<id>, <vpool_id>, <storagerouter_id>)
                 'mds_services': [(1, 1)],  # (<id>, <storagedriver_id>)
                 'storagerouter_domains': []}  # (<id>, <storagerouter_id>, <domain_id>)
            )
        """
        if previous_structure is None:
            previous_structure = {}
        vdisks = previous_structure.get('vdisks', {})
        vpools = previous_structure.get('vpools', {})
        domains = previous_structure.get('domains', {})
        services = previous_structure.get('services', {})
        mds_services = previous_structure.get('mds_services', {})
        storagerouters = previous_structure.get('storagerouters', {})
        storagedrivers = previous_structure.get('storagedrivers', {})
        storagerouter_domains = previous_structure.get('storagerouter_domains', {})

        service_types = {}
        for service_type_name in ServiceType.SERVICE_TYPES.values():
            service_type = ServiceTypeList.get_by_name(service_type_name)
            if service_type is None:
                service_type = ServiceType()
                service_type.name = service_type_name
                service_type.save()
            service_types[service_type_name] = service_type
        srclients = {}
        for domain_id in structure.get('domains', []):
            if domain_id not in domains:
                domain = Domain()
                domain.name = 'domain_{0}'.format(domain_id)
                domain.save()
                domains[domain_id] = domain
        for vpool_id in structure.get('vpools', []):
            if vpool_id not in vpools:
                vpool = VPool()
                vpool.name = str(vpool_id)
                vpool.status = 'RUNNING'
<<<<<<< HEAD
                vpool.metadata = {'backend': {'caching_info': {}}}
=======
                vpool.metadata_store_bits = 5
>>>>>>> 7b6fbc93
                vpool.save()
                vpools[vpool_id] = vpool
            else:
                vpool = vpools[vpool_id]
            srclients[vpool_id] = StorageRouterClient(vpool.guid, None)
            Configuration.set('/ovs/vpools/{0}/proxies/scrub/generic_scrub'.format(vpool.guid), json.dumps({}, indent=4), raw=True)
        for sr_id in structure.get('storagerouters', []):
            if sr_id not in storagerouters:
                storagerouter = StorageRouter()
                storagerouter.name = str(sr_id)
                storagerouter.ip = '10.0.0.{0}'.format(sr_id)
                storagerouter.rdma_capable = False
                storagerouter.node_type = 'MASTER'
                storagerouter.machine_id = str(sr_id)
                storagerouter.save()
                storagerouters[sr_id] = storagerouter
                disk = Disk()
                disk.storagerouter = storagerouter
                disk.state = 'OK'
                disk.name = '/dev/uda'
                disk.size = 1 * 1024 ** 4
                disk.is_ssd = True
                disk.aliases = ['/dev/uda']
                disk.save()
                partition = DiskPartition()
                partition.offset = 0
                partition.size = disk.size
                partition.aliases = ['/dev/uda-1']
                partition.state = 'OK'
                partition.mountpoint = '/tmp/unittest/sr_{0}/disk_1/partition_1'.format(sr_id)
                partition.disk = disk
                partition.roles = [DiskPartition.ROLES.DB, DiskPartition.ROLES.SCRUB]
                partition.save()
            else:
                storagerouter = storagerouters[sr_id]

            # noinspection PyProtectedMember
            System._machine_id[storagerouter.ip] = str(sr_id)
            mds_start = 10000 + 100 * (sr_id - 1)
            mds_end = 10000 + 100 * sr_id - 1
            arakoon_start = 20000 + 100 * (sr_id - 1)
            storagedriver_start = 30000 + 100 * (sr_id - 1)
            storagedriver_end = 30000 + 100 * sr_id - 1
            Configuration.initialize_host(host_id=sr_id,
                                          port_info={'mds': [mds_start, mds_end],
                                                     'arakoon': arakoon_start,
                                                     'storagedriver': [storagedriver_start, storagedriver_end]})

        for sd_id, vpool_id, sr_id in structure.get('storagedrivers', ()):
            if sd_id not in storagedrivers:
                storagedriver = StorageDriver()
                storagedriver.vpool = vpools[vpool_id]
                storagedriver.storagerouter = storagerouters[sr_id]
                storagedriver.name = str(sd_id)
                storagedriver.mountpoint = '/'
                storagedriver.cluster_ip = storagerouters[sr_id].ip
                storagedriver.storage_ip = '10.0.1.{0}'.format(sr_id)
                storagedriver.storagedriver_id = str(sd_id)
                storagedriver.ports = {'management': 1,
                                       'xmlrpc': 2,
                                       'dtl': 3,
                                       'edge': 4}
                storagedriver.save()
                storagedrivers[sd_id] = storagedriver
                DalHelper._set_vpool_storage_driver_configuration(vpool=vpools[vpool_id], storagedriver=storagedriver)
        for mds_id, sd_id in structure.get('mds_services', ()):
            if mds_id not in mds_services:
                sd = storagedrivers[sd_id]
                s_id = '{0}-{1}'.format(sd.storagerouter.name, mds_id)
                service = Service()
                service.name = s_id
                service.storagerouter = sd.storagerouter
                service.ports = [mds_id]
                service.type = service_types['MetadataServer']
                service.save()
                services[s_id] = service
                mds_service = MDSService()
                mds_service.service = service
                mds_service.number = 0
                mds_service.capacity = 10
                mds_service.vpool = sd.vpool
                mds_service.save()
                mds_services[mds_id] = mds_service
                StorageDriverController.add_storagedriverpartition(sd, {'size': None,
                                                                        'role': DiskPartition.ROLES.DB,
                                                                        'sub_role': StorageDriverPartition.SUBROLE.MDS,
                                                                        'partition': sd.storagerouter.disks[0].partitions[0],
                                                                        'mds_service': mds_service})
        for vdisk_id, storage_driver_id, vpool_id, mds_id in structure.get('vdisks', ()):
            if vdisk_id not in vdisks:
                vpool = vpools[vpool_id]
                devicename = 'vdisk_{0}'.format(vdisk_id)
                mds_backend_config = DalHelper.generate_mds_metadata_backend_config([] if mds_id is None else [mds_services[mds_id]])
                volume_id = srclients[vpool_id].create_volume(devicename, mds_backend_config, 0, str(storage_driver_id))
                vdisk = VDisk()
                vdisk.name = str(vdisk_id)
                vdisk.devicename = devicename
                vdisk.volume_id = volume_id
                vdisk.vpool = vpool
                vdisk.size = 0
                vdisk.save()
                vdisk.reload_client('storagedriver')
                vdisks[vdisk_id] = vdisk
        for srd_id, sr_id, domain_id, backup in structure.get('storagerouter_domains', ()):
            if srd_id not in storagerouter_domains:
                sr_domain = StorageRouterDomain()
                sr_domain.backup = backup
                sr_domain.domain = domains[domain_id]
                sr_domain.storagerouter = storagerouters[sr_id]
                sr_domain.save()
                storagerouter_domains[srd_id] = sr_domain
        return {'vdisks': vdisks,
                'vpools': vpools,
                'domains': domains,
                'services': services,
                'mds_services': mds_services,
                'service_types': service_types,
                'storagerouters': storagerouters,
                'storagedrivers': storagedrivers,
                'storagerouter_domains': storagerouter_domains}

    @staticmethod
    def create_vdisks_for_mds_service(amount, start_id, mds_service=None, storagedriver=None):
        """
        Generates vdisks and appends them to a given mds_service
        """
        if (mds_service is None and storagedriver is None) or (mds_service is not None and storagedriver is not None):
            raise RuntimeError('Either `mds_service` or `storagedriver` should be passed')
        vdisks = {}
        storagedriver_id = None
        vpool = None
        mds_services = []
        if mds_service is not None:
            mds_services.append(mds_service)
            for sd in mds_service.vpool.storagedrivers:
                if sd.storagerouter_guid == mds_service.service.storagerouter_guid:
                    storagedriver_id = sd.storagedriver_id
                    vpool = sd.vpool
            if storagedriver_id is None:
                raise RuntimeError('The given MDSService is located on a node without StorageDriver')
        else:
            storagedriver_id = storagedriver.storagedriver_id
            vpool = storagedriver.vpool
        srclient = StorageRouterClient(vpool.guid, None)
        for i in xrange(start_id, start_id + amount):
            devicename = 'vdisk_{0}'.format(i)
            mds_backend_config = DalHelper.generate_mds_metadata_backend_config(mds_services)
            volume_id = srclient.create_volume(devicename, mds_backend_config, 0, str(storagedriver_id))
            if len(mds_services) == 1:
                MDSClient.set_catchup(mds_services[0], volume_id, 50)
            vdisk = VDisk()
            vdisk.name = str(i)
            vdisk.devicename = devicename
            vdisk.volume_id = volume_id
            vdisk.vpool = vpool
            vdisk.size = 0
            vdisk.save()
            vdisk.reload_client('storagedriver')
            if mds_service is not None:
                junction = MDSServiceVDisk()
                junction.vdisk = vdisk
                junction.mds_service = mds_service
                junction.is_master = True
                junction.save()
            vdisks[i] = vdisk
        return vdisks

    @staticmethod
    def create_service(service_name, service_type, storagerouter=None, ports=None):
        """
        Create a Service in the model
        :param service_name: Name to give to the Service
        :type service_name: str
        :param service_type: Type of the Service
        :type service_type: ovs.dal.hybrids.servicetype.ServiceType
        :param storagerouter: StorageRouter hosting the Service, None for externally managed Services
        :type storagerouter: ovs.dal.hybrids.storagerouter.StorageRouter
        :param ports: Ports on which the Service is running
        :type ports: list
        :return: The newly created Service
        :rtype: ovs.dal.hybrids.service.Service
        """
        if ports is None:
            ports = []
        service = Service()
        service.name = service_name
        service.storagerouter = storagerouter
        service.ports = ports
        service.type = service_type
        service.save()
        return service

    @staticmethod
    def generate_mds_metadata_backend_config(mds_services):
        """
        Generates a fake MDSMetaDataBackendConfig
        """
        configs = []
        for mds_service in mds_services:
            config = type('MDSNodeConfig', (),
                          {'address': DalHelper._generate_nc_function(True, mds_service),
                           'port': DalHelper._generate_nc_function(False, mds_service)})()
            configs.append(config)
        return type('MDSMetaDataBackendConfig', (),
                    {'node_configs': DalHelper._generate_bc_function(configs)})()

    @staticmethod
    def _generate_nc_function(address, mds_service):
        """
        Generates the lambda that will return the address or ip
        """
        if address is True:
            return lambda s: mds_service.service.storagerouter.ip
        return lambda s: int(mds_service.service.ports[0])

    @staticmethod
    def _generate_bc_function(_configs):
        """
        Generates the lambda that will return the config list
        """
        return lambda s: _configs

    @staticmethod
    def _set_vpool_storage_driver_configuration(vpool, storagedriver):
        """
        Mock the vpool configuration
        :param vpool: vPool to mock the configuration for
        :type vpool: vPool
        :param storagedriver: StorageDriver on which the vPool is running
        :type storagedriver: StorageDriver
        :return: None
        """
        default_config = {'backend_connection_manager': {'local_connection_path': ''},
                          'content_addressed_cache': {'read_cache_serialization_path': '/var/rsp/{0}'.format(vpool.name)},
                          'distributed_lock_store': {},
                          'distributed_transaction_log': {'dtl_path': '',
                                                          'dtl_transport': 'TCP'},
                          'event_publisher': {},
                          'file_driver': {'fd_cache_path': '',
                                          'fd_namespace': 'fd-{0}-{1}'.format(vpool.name, vpool.guid)},
                          'filesystem': {'fs_dtl_host': '',
                                         'fs_dtl_mode': StorageDriverClient.VOLDRV_DTL_ASYNC,
                                         'fs_dtl_config_mode': StorageDriverClient.VOLDRV_DTL_AUTOMATIC_MODE,
                                         'fs_virtual_disk_format': 'raw'},
                          'metadata_server': {},
                          'network_interface': {},
                          'scocache': {'trigger_gap': '1GiB',
                                       'backoff_gap': '2GiB',
                                       'scocache_mount_points': [{'path': '',
                                                                  'size': '{0}KiB'.format(20 * 1024 * 1024)}]},
                          'threadpool_component': {},
                          'volume_manager': {'metadata_path': '',
                                             'tlog_path': '',
                                             'clean_interval': 1,
                                             'default_cluster_size': 4096,
                                             'number_of_scos_in_tlog': 16,
                                             'non_disposable_scos_factor': 2.0},
                          'volume_registry': {'vregistry_arakoon_cluster_id': 'voldrv',
                                              'vregistry_arakoon_cluster_nodes': []},
                          'volume_router': {'vrouter_id': storagedriver.storagedriver_id,
                                            'vrouter_sco_multiplier': 1024},
                          'volume_router_cluster': {'vrouter_cluster_id': vpool.guid}}

        key = '/ovs/vpools/{0}/hosts/{1}/config'.format(vpool.guid, storagedriver.storagedriver_id)
        Configuration.set(key, json.dumps(default_config), raw=True)
        LocalStorageRouterClient.configurations[key] = default_config<|MERGE_RESOLUTION|>--- conflicted
+++ resolved
@@ -164,11 +164,8 @@
                 vpool = VPool()
                 vpool.name = str(vpool_id)
                 vpool.status = 'RUNNING'
-<<<<<<< HEAD
                 vpool.metadata = {'backend': {'caching_info': {}}}
-=======
                 vpool.metadata_store_bits = 5
->>>>>>> 7b6fbc93
                 vpool.save()
                 vpools[vpool_id] = vpool
             else:
