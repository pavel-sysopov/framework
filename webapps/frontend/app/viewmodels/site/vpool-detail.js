<<<<<<< HEAD
﻿// Copyright 2014 CloudFounders NV
//
// Licensed under the Apache License, Version 2.0 (the "License");
// you may not use this file except in compliance with the License.
// You may obtain a copy of the License at
//
//     http://www.apache.org/licenses/LICENSE-2.0
//
// Unless required by applicable law or agreed to in writing, software
// distributed under the License is distributed on an "AS IS" BASIS,
// WITHOUT WARRANTIES OR CONDITIONS OF ANY KIND, either express or implied.
// See the License for the specific language governing permissions and
// limitations under the License.
/*global define */
define([
    'jquery', 'durandal/app', 'plugins/dialog', 'knockout', 'plugins/router',
    'ovs/shared', 'ovs/generic', 'ovs/refresher', 'ovs/api',
    '../containers/vpool', '../containers/vmachine', '../containers/storagerouter', '../containers/vdisk',
    '../wizards/storageroutertovpool/index'
], function($, app, dialog, ko, router, shared, generic, Refresher, api, VPool, VMachine, StorageRouter, VDisk, StorageRouterToVPoolWizard) {
    "use strict";
    return function() {
        var self = this;

        // Variables
        self.shared             = shared;
        self.guard              = { authenticated: true };
        self.refresher          = new Refresher();
        self.widgets            = [];
        self.storageRouterCache = {};
        self.vMachineCache      = {};
        self.checksInit         = false;
        self.vDiskHeaders       = [
            { key: 'name',         value: $.t('ovs:generic.name'),       width: undefined },
            { key: 'vmachine',     value: $.t('ovs:generic.vmachine'),   width: 110       },
            { key: 'size',         value: $.t('ovs:generic.size'),       width: 100       },
            { key: 'storedData',   value: $.t('ovs:generic.storeddata'), width: 110       },
            { key: 'cacheRatio',   value: $.t('ovs:generic.cache'),      width: 100       },
            { key: 'iops',         value: $.t('ovs:generic.iops'),       width: 55        },
            { key: 'readSpeed',    value: $.t('ovs:generic.read'),       width: 100       },
            { key: 'writeSpeed',   value: $.t('ovs:generic.write'),      width: 100       },
            { key: 'failoverMode', value: $.t('ovs:generic.focstatus'),  width: 50        }
        ];
        self.vMachineHeaders    = [
            { key: 'name',          value: $.t('ovs:generic.name'),          width: undefined },
            { key: 'storagerouter', value: $.t('ovs:generic.storagerouter'), width: 200       },
            { key: undefined,       value: $.t('ovs:generic.vdisks'),        width: 60        },
            { key: 'storedData',    value: $.t('ovs:generic.storeddata'),    width: 110       },
            { key: 'cacheRatio',    value: $.t('ovs:generic.cache'),         width: 100       },
            { key: 'iops',          value: $.t('ovs:generic.iops'),          width: 55        },
            { key: 'readSpeed',     value: $.t('ovs:generic.read'),          width: 120       },
            { key: 'writeSpeed',    value: $.t('ovs:generic.write'),         width: 120       },
            { key: 'failoverMode',  value: $.t('ovs:generic.focstatus'),     width: 50        }
        ];

        // Handles
        self.vDisksHandle             = {};
        self.vMachinesHandle          = {};
        self.loadStorageRoutersHandle = undefined;

        // Observables
        self.storageRoutersLoaded      = ko.observable(false);
        self.updatingStorageRouters    = ko.observable(false);
        self.vPool                     = ko.observable();
        self.storageRouters            = ko.observableArray([]);
        self.checkedStorageRouterGuids = ko.observableArray([]);

        // Computed
        self.pendingStorageRouters = ko.computed(function() {
            var storageRouters = [];
            $.each(self.storageRouters(), function(index, storageRouter) {
                if ($.inArray(storageRouter.guid(), self.checkedStorageRouterGuids()) !== -1 &&
                        $.inArray(storageRouter.guid(), self.vPool().storageRouterGuids()) === -1) {
                    storageRouters.push(storageRouter);
                }
            });
            return storageRouters;
        });
        self.removingStorageRouters = ko.computed(function() {
            var storageRouters = [];
            $.each(self.storageRouters(), function(index, storageRouter) {
                if ($.inArray(storageRouter.guid(), self.checkedStorageRouterGuids()) === -1 &&
                        $.inArray(storageRouter.guid(), self.vPool().storageRouterGuids()) !== -1) {
                    storageRouters.push(storageRouter);
                }
            });
            return storageRouters;
        });

        // Functions
        self.load = function() {
            return $.Deferred(function (deferred) {
                var vpool = self.vPool();
                $.when.apply($, [
                    vpool.load('storagedrivers,_dynamics', { skipDisks: true }),
                    vpool.loadStorageRouters()
                        .then(function() {
                            if (self.checksInit === false) {
                                self.checkedStorageRouterGuids(self.vPool().storageRouterGuids().slice());
                                self.checksInit = true;
                            }
                        }),
                    self.loadStorageRouters()
                ])
                    .fail(function(error) {
                        if (error.status === 404) {
                            router.navigate(shared.routing.loadHash('vpools'));
                        }
                    })
                    .always(deferred.resolve);
            }).promise();
        };
        self.loadStorageRouters = function() {
            return $.Deferred(function(deferred) {
                if (generic.xhrCompleted(self.loadStorageRoutersHandle)) {
                    var options = {
                        sort: 'name',
                        contents: 'storagedrivers'
                    };
                    self.loadStorageRoutersHandle = api.get('storagerouters', { queryparams: options })
                        .done(function(data) {
                            var guids = [], sadata = {};
                            $.each(data.data, function(index, item) {
                                guids.push(item.guid);
                                sadata[item.guid] = item;
                            });
                            generic.crossFiller(
                                guids, self.storageRouters,
                                function(guid) {
                                    return new StorageRouter(guid);
                                }, 'guid'
                            );
                            $.each(self.storageRouters(), function(index, storageRouter) {
                                if (sadata.hasOwnProperty(storageRouter.guid())) {
                                    storageRouter.fillData(sadata[storageRouter.guid()]);
                                }
                            });
                            self.storageRoutersLoaded(true);
                            deferred.resolve();
                        })
                        .fail(deferred.reject);
                } else {
                    deferred.reject();
                }
            }).promise();
        };
        self.loadVDisks = function(page) {
            return $.Deferred(function(deferred) {
                if (generic.xhrCompleted(self.vDisksHandle[page])) {
                    var options = {
                        sort: 'devicename',
                        page: page,
                        contents: '_dynamics,_relations,-snapshots',
                        vpoolguid: self.vPool().guid()
                    };
                    self.vDisksHandle[page] = api.get('vdisks', { queryparams: options })
                        .done(function(data) {
                            deferred.resolve({
                                data: data,
                                loader: function(guid) {
                                    return new VDisk(guid);
                                }
                            });
                        })
                        .fail(function() { deferred.reject(); });
                } else {
                    deferred.resolve();
                }
            }).promise();
        };
        self.loadVMachines = function(page) {
            return $.Deferred(function(deferred) {
                if (generic.xhrCompleted(self.vMachinesHandle[page])) {
                    var options = {
                        sort: 'name',
                        page: page,
                        contents: '_dynamics,-snapshots,-hypervisor_status',
                        vpoolguid: self.vPool().guid()
                    };
                    self.vMachinesHandle[page] = api.get('vmachines', { queryparams: options })
                        .done(function(data) {
                            deferred.resolve({
                                data: data,
                                loader: function(guid) {
                                    if (!self.vMachineCache.hasOwnProperty(guid)) {
                                        self.vMachineCache[guid] = new VMachine(guid);
                                    }
                                    return self.vMachineCache[guid];
                                },
                                dependencyLoader: function(item) {
                                    generic.crossFiller(
                                        item.storageRouterGuids, item.storageRouters,
                                        function(guid) {
                                            if (!self.storageRouterCache.hasOwnProperty(guid)) {
                                                var sr = new StorageRouter(guid);
                                                sr.load('');
                                                self.storageRouterCache[guid] = sr;
                                            }
                                            return self.storageRouterCache[guid];
                                        }, 'guid'
                                    );
                                }
                            });
                        })
                        .fail(function() { deferred.reject(); });
                } else {
                    deferred.resolve();
                }
            }).promise();
        };
        self.sync = function() {
            if (self.vPool() !== undefined) {
                var vp = self.vPool();
                app.showMessage(
                        $.t('ovs:vpools.sync.warning'),
                        $.t('ovs:vpools.sync.title', { what: vp.name() }),
                        [$.t('ovs:vpools.sync.no'), $.t('ovs:vpools.sync.yes')]
                    )
                    .done(function(answer) {
                        if (answer === $.t('ovs:vpools.sync.yes')) {
                            generic.alertInfo(
                                $.t('ovs:vpools.sync.marked'),
                                $.t('ovs:vpools.sync.markedmsg', { what: vp.name() })
                            );
                            api.post('vpools/' + vp.guid() + '/sync_vmachines')
                                .then(self.shared.tasks.wait)
                                .done(function() {
                                    generic.alertSuccess(
                                        $.t('ovs:vpools.sync.done'),
                                        $.t('ovs:vpools.sync.donemsg', { what: vp.name() })
                                    );
                                })
                                .fail(function(error) {
                                    generic.alertError(
                                        $.t('ovs:generic.error'),
                                        $.t('ovs:generic.messages.errorwhile', {
                                            context: 'error',
                                            what: $.t('ovs:vpools.sync.errormsg', { what: vp.name() }),
                                            error: error.responseText
                                        })
                                    );
                                });
                        }
                    });
            }
        };
        self.updateStorageRouterServing = function() {
            self.updatingStorageRouters(true);
            var deferred = $.Deferred(), wizard;
            wizard = new StorageRouterToVPoolWizard({
                modal: true,
                completed: deferred,
                vPool: self.vPool(),
                pendingStorageRouters: self.pendingStorageRouters,
                removingStorageRouters: self.removingStorageRouters
            });
            wizard.closing.always(function() {
                self.load();
                deferred.resolve();
            });
            dialog.show(wizard);
            deferred.always(function() {
                self.updatingStorageRouters(false);
            });
        };
        self.saveConfiguration = function() {
            if (self.vPool() !== undefined) {
                var vp = self.vPool();
                api.post('vpools/' + vp.guid() + '/set_configparams', {
                    data: { configparams: vp._configuration() }
                })
                    .then(self.shared.tasks.wait)
                    .done(function () {
                        generic.alertSuccess(
                            $.t('ovs:vpools.saveconfig.done'),
                            $.t('ovs:vpools.saveconfig.donemsg', { what: vp.name() })
                        );
                    })
                    .fail(function (error) {
                        generic.alertError(
                            $.t('ovs:generic.error'),
                            $.t('ovs:generic.messages.errorwhile', {
                                context: 'error',
                                what: $.t('ovs:vpools.saveconfig.errormsg', { what: vp.name() }),
                                error: error.responseText
                            })
                        );
                    });
            }
        };

        // Durandal
        self.activate = function(mode, guid) {
            self.vPool(new VPool(guid));
            self.refresher.init(self.load, 5000);
            self.refresher.run();
            self.refresher.start();
            self.shared.footerData(self.vPool);
        };
        self.deactivate = function() {
            $.each(self.widgets, function(index, item) {
                item.deactivate();
            });
            self.refresher.stop();
            self.shared.footerData(ko.observable());
        };
    };
});
=======
﻿// Copyright 2014 Open vStorage NV
//
// Licensed under the Apache License, Version 2.0 (the "License");
// you may not use this file except in compliance with the License.
// You may obtain a copy of the License at
//
//     http://www.apache.org/licenses/LICENSE-2.0
//
// Unless required by applicable law or agreed to in writing, software
// distributed under the License is distributed on an "AS IS" BASIS,
// WITHOUT WARRANTIES OR CONDITIONS OF ANY KIND, either express or implied.
// See the License for the specific language governing permissions and
// limitations under the License.
/*global define */
define([
    'jquery', 'durandal/app', 'plugins/dialog', 'knockout', 'plugins/router',
    'ovs/shared', 'ovs/generic', 'ovs/refresher', 'ovs/api',
    '../containers/vpool', '../containers/vmachine', '../containers/storagerouter', '../containers/vdisk',
    '../wizards/storageroutertovpool/index', '../wizards/addvpool/index', '../wizards/addvpool/data'
], function($, app, dialog, ko, router, shared, generic, Refresher, api, VPool, VMachine, StorageRouter, VDisk,
            StorageRouterToVPoolWizard, AddVpoolMountpoints, data) {
    "use strict";
    return function() {
        var self = this;

        // Variables
        self.data               = data;
        self.shared             = shared;
        self.guard              = { authenticated: true };
        self.refresher          = new Refresher();
        self.widgets            = [];
        self.storageRouterCache = {};
        self.vMachineCache      = {};
        self.vDiskCache         = {};
        self.checksInit         = false;
        self.vDiskHeaders       = [
            { key: 'name',         value: $.t('ovs:generic.name'),       width: undefined },
            { key: 'vmachine',     value: $.t('ovs:generic.vmachine'),   width: 110       },
            { key: 'size',         value: $.t('ovs:generic.size'),       width: 100       },
            { key: 'storedData',   value: $.t('ovs:generic.storeddata'), width: 110       },
            { key: 'cacheRatio',   value: $.t('ovs:generic.cache'),      width: 100       },
            { key: 'iops',         value: $.t('ovs:generic.iops'),       width: 55        },
            { key: 'readSpeed',    value: $.t('ovs:generic.read'),       width: 100       },
            { key: 'writeSpeed',   value: $.t('ovs:generic.write'),      width: 100       },
            { key: 'failoverMode', value: $.t('ovs:generic.focstatus'),  width: 50        }
        ];
        self.vMachineHeaders    = [
            { key: 'name',          value: $.t('ovs:generic.name'),          width: undefined },
            { key: 'storagerouter', value: $.t('ovs:generic.storagerouter'), width: 200       },
            { key: undefined,       value: $.t('ovs:generic.vdisks'),        width: 60        },
            { key: 'storedData',    value: $.t('ovs:generic.storeddata'),    width: 110       },
            { key: 'cacheRatio',    value: $.t('ovs:generic.cache'),         width: 100       },
            { key: 'iops',          value: $.t('ovs:generic.iops'),          width: 55        },
            { key: 'readSpeed',     value: $.t('ovs:generic.read'),          width: 120       },
            { key: 'writeSpeed',    value: $.t('ovs:generic.write'),         width: 120       },
            { key: 'failoverMode',  value: $.t('ovs:generic.focstatus'),     width: 50        }
        ];

        // Handles
        self.vDisksHandle             = {};
        self.vMachinesHandle          = {};
        self.loadStorageRoutersHandle = undefined;

        // Observables
        self.storageRoutersLoaded      = ko.observable(false);
        self.updatingStorageRouters    = ko.observable(false);
        self.vPool                     = ko.observable();
        self.storageRouters            = ko.observableArray([]);
        self.checkedStorageRouterGuids = ko.observableArray([]);

        // Computed
        self.pendingStorageRouters = ko.computed(function() {
            var storageRouters = [];
            $.each(self.storageRouters(), function(index, storageRouter) {
                if (self.checkedStorageRouterGuids().contains(storageRouter.guid()) &&
                        !self.vPool().storageRouterGuids().contains(storageRouter.guid())) {
                    storageRouters.push(storageRouter);
                }
            });
            return storageRouters;
        });
        self.removingStorageRouters = ko.computed(function() {
            var storageRouters = [];
            $.each(self.storageRouters(), function(index, storageRouter) {
                if (!self.checkedStorageRouterGuids().contains(storageRouter.guid()) &&
                        self.vPool().storageRouterGuids().contains(storageRouter.guid())) {
                    storageRouters.push(storageRouter);
                }
            });
            return storageRouters;
        });

        // Functions
        self.load = function() {
            return $.Deferred(function (deferred) {
                var vpool = self.vPool();
                $.when.apply($, [
                    vpool.load('storagedrivers,vdisks,_dynamics,backend_type'),
                    vpool.loadStorageRouters()
                        .then(function() {
                            if (self.checksInit === false) {
                                self.checkedStorageRouterGuids(self.vPool().storageRouterGuids().slice());
                                self.checksInit = true;
                            }
                        }),
                    self.loadStorageRouters()
                ])
                    .then(vpool.loadBackendType)
                    .fail(function(error) {
                        if (error !== undefined && error.status === 404) {
                            router.navigate(shared.routing.loadHash('vpools'));
                        }
                    })
                    .always(deferred.resolve);
            }).promise();
        };
        self.loadStorageRouters = function() {
            return $.Deferred(function(deferred) {
                if (generic.xhrCompleted(self.loadStorageRoutersHandle)) {
                    var options = {
                        sort: 'name',
                        contents: 'storagedrivers,pmachine'
                    };
                    self.loadStorageRoutersHandle = api.get('storagerouters', { queryparams: options })
                        .done(function(data) {
                            var guids = [], sadata = {};
                            $.each(data.data, function(index, item) {
                                guids.push(item.guid);
                                sadata[item.guid] = item;
                            });
                            generic.crossFiller(
                                guids, self.storageRouters,
                                function(guid) {
                                    return new StorageRouter(guid);
                                }, 'guid'
                            );
                            $.each(self.storageRouters(), function(index, storageRouter) {
                                if (sadata.hasOwnProperty(storageRouter.guid())) {
                                    storageRouter.fillData(sadata[storageRouter.guid()]);
                                    if (storageRouter.pMachine() !== undefined) {
                                        storageRouter.pMachine().load();
                                        storageRouter.pMachine().loadVPoolConfigurationState(self.vPool().guid());
                                    }
                                }
                            });
                            self.storageRoutersLoaded(true);
                            deferred.resolve();
                        })
                        .fail(deferred.reject);
                } else {
                    deferred.resolve();
                }
            }).promise();
        };
        self.loadVDisks = function(page) {
            return $.Deferred(function(deferred) {
                if (generic.xhrCompleted(self.vDisksHandle[page])) {
                    var options = {
                        sort: 'devicename',
                        page: page,
                        contents: '_dynamics,_relations,-snapshots',
                        vpoolguid: self.vPool().guid()
                    };
                    self.vDisksHandle[page] = api.get('vdisks', { queryparams: options })
                        .done(function(data) {
                            deferred.resolve({
                                data: data,
                                loader: function(guid) {
                                    if (!self.vDiskCache.hasOwnProperty(guid)) {
                                        self.vDiskCache[guid] = new VDisk(guid);
                                    }
                                    return self.vDiskCache[guid];
                                },
                                dependencyLoader: function(item) {
                                    var guid = item.vMachineGuid();
                                    if (self.vMachineCache.hasOwnProperty(guid)) {
                                        item.vMachine(self.vMachineCache[guid]);
                                    }
                                }
                            });
                        })
                        .fail(function() { deferred.reject(); });
                } else {
                    deferred.resolve();
                }
            }).promise();
        };
        self.loadVMachines = function(page) {
            return $.Deferred(function(deferred) {
                if (generic.xhrCompleted(self.vMachinesHandle[page])) {
                    var options = {
                        sort: 'name',
                        page: page,
                        contents: 'vdisks,_dynamics,-snapshots,-hypervisor_status',
                        vpoolguid: self.vPool().guid()
                    };
                    self.vMachinesHandle[page] = api.get('vmachines', { queryparams: options })
                        .done(function(data) {
                            deferred.resolve({
                                data: data,
                                loader: function(guid) {
                                    if (!self.vMachineCache.hasOwnProperty(guid)) {
                                        self.vMachineCache[guid] = new VMachine(guid);
                                    }
                                    return self.vMachineCache[guid];
                                },
                                dependencyLoader: function(item) {
                                    generic.crossFiller(
                                        item.storageRouterGuids, item.storageRouters,
                                        function(guid) {
                                            if (!self.storageRouterCache.hasOwnProperty(guid)) {
                                                var sr = new StorageRouter(guid);
                                                sr.load('');
                                                self.storageRouterCache[guid] = sr;
                                            }
                                            return self.storageRouterCache[guid];
                                        }, 'guid'
                                    );
                                }
                            });
                        })
                        .fail(function() { deferred.reject(); });
                } else {
                    deferred.resolve();
                }
            }).promise();
        };
        self.sync = function() {
            if (self.vPool() !== undefined) {
                var vp = self.vPool();
                app.showMessage(
                        $.t('ovs:vpools.sync.warning'),
                        $.t('ovs:vpools.sync.title', { what: vp.name() }),
                        [$.t('ovs:vpools.sync.no'), $.t('ovs:vpools.sync.yes')]
                    )
                    .done(function(answer) {
                        if (answer === $.t('ovs:vpools.sync.yes')) {
                            generic.alertInfo(
                                $.t('ovs:vpools.sync.marked'),
                                $.t('ovs:vpools.sync.markedmsg', { what: vp.name() })
                            );
                            api.post('vpools/' + vp.guid() + '/sync_vmachines')
                                .then(self.shared.tasks.wait)
                                .done(function() {
                                    generic.alertSuccess(
                                        $.t('ovs:vpools.sync.done'),
                                        $.t('ovs:vpools.sync.donemsg', { what: vp.name() })
                                    );
                                })
                                .fail(function(error) {
                                    generic.alertError(
                                        $.t('ovs:generic.error'),
                                        $.t('ovs:generic.messages.errorwhile', {
                                            context: 'error',
                                            what: $.t('ovs:vpools.sync.errormsg', { what: vp.name() }),
                                            error: error.responseText
                                        })
                                    );
                                });
                        }
                    });
            }
        };

        self.reconfigurePmachine = function(sr_guid, configure) {
            self.updatingStorageRouters(true);
            var pmachine_guid;
            $.each(self.storageRouters(), function(index, storagerouter) {
                if (storagerouter.guid() === sr_guid) {
                    pmachine_guid = storagerouter.pMachineGuid();
                }
            });
            if (pmachine_guid !== undefined) {
                app.showMessage(
                    $.t('ovs:pmachines.configure.vpool.warning', { what: configure === true ? 'configure' : 'unconfigure' }),
                    $.t('ovs:generic.areyousure'),
                    [$.t('ovs:generic.no'), $.t('ovs:generic.yes')]
                )
                .done(function(answer) {
                    if (answer === $.t('ovs:generic.yes')) {
                        var action = configure === true ? '/configure_vpool_for_host' : '/unconfigure_vpool_for_host';
                        generic.alertInfo(
                            $.t('ovs:pmachines.configure.vpool.started'),
                            $.t('ovs:pmachines.configure.vpool.started_msg', { which: (action === '/configure_vpool_for_host' ? 'Configuration' : 'Unconfiguration') })
                        );
                        api.post('pmachines/' + pmachine_guid + action, {
                            data: { vpool_guid: self.vPool().guid() }
                        })
                        .then(shared.tasks.wait)
                        .done(function() {
                            generic.alertSuccess(
                                $.t('ovs:pmachines.configure.vpool.success'),
                                $.t('ovs:pmachines.configure.vpool.success_msg', { which: (action === '/configure_vpool_for_host' ? 'configured' : 'unconfigured') })
                            );
                        })
                        .fail(function(error) {
                            generic.alertError(
                                $.t('ovs:generic.error'),
                                $.t('ovs:pmachines.configure.vpool.failed', {
                                    which: (action === '/configure_vpool_for_host' ? 'configure' : 'unconfigure'),
                                    why: error
                                })
                            );
                        });
                    }
                });
            }
            self.updatingStorageRouters(false);
        };

        self.addStorageRouter = function(sr) {
            self.updatingStorageRouters(true);

            var deferred = $.Deferred(), wizard, addingStorageRouter = ko.observableArray();
            addingStorageRouter.push(sr);
            wizard = new AddVpoolMountpoints({
                modal: true,
                completed: deferred,
                vPool: self.vPool(),
                extendVpool: true,
                pendingStorageRouters: addingStorageRouter,
                removingStorageRouters: ko.observableArray()
            });
            wizard.closing.always(function() {
                deferred.resolve();
            });
            wizard.finishing.always(function() {
                self.checkedStorageRouterGuids.push(sr.guid());
                self.data.storageRouter([]);
            });
            dialog.show(wizard);
            deferred.always(function() {
                self.updatingStorageRouters(false);
            });
        };

        self.removeStorageRouter = function(sr) {
            self.updatingStorageRouters(true);
            var deferred = $.Deferred(), wizard, removingStorageRouter = ko.observableArray();
            removingStorageRouter.push(sr);

            wizard = new StorageRouterToVPoolWizard({
                modal: true,
                completed: deferred,
                vPool: self.vPool(),
                pendingStorageRouters: ko.observableArray(),
                removingStorageRouters: removingStorageRouter
            });
            wizard.closing.always(function() {
                deferred.resolve();
            });
            wizard.finishing.always(function() {
                self.checkedStorageRouterGuids.remove(sr.guid());
                self.data.storageRouter([]);
            });
            dialog.show(wizard);
            deferred.always(function() {
                self.updatingStorageRouters(false);
            });
        };

        // Durandal
        self.activate = function(mode, guid) {
            self.vPool(new VPool(guid));
            self.refresher.init(self.load, 5000);
            self.refresher.run();
            self.refresher.start();
            self.shared.footerData(self.vPool);
        };
        self.deactivate = function() {
            $.each(self.widgets, function(index, item) {
                item.deactivate();
            });
            self.refresher.stop();
            self.shared.footerData(ko.observable());
        };
    };
});
>>>>>>> f9051848
<|MERGE_RESOLUTION|>--- conflicted
+++ resolved
@@ -1,689 +1,403 @@
-<<<<<<< HEAD
-﻿// Copyright 2014 CloudFounders NV
-//
-// Licensed under the Apache License, Version 2.0 (the "License");
-// you may not use this file except in compliance with the License.
-// You may obtain a copy of the License at
-//
-//     http://www.apache.org/licenses/LICENSE-2.0
-//
-// Unless required by applicable law or agreed to in writing, software
-// distributed under the License is distributed on an "AS IS" BASIS,
-// WITHOUT WARRANTIES OR CONDITIONS OF ANY KIND, either express or implied.
-// See the License for the specific language governing permissions and
-// limitations under the License.
-/*global define */
-define([
-    'jquery', 'durandal/app', 'plugins/dialog', 'knockout', 'plugins/router',
-    'ovs/shared', 'ovs/generic', 'ovs/refresher', 'ovs/api',
-    '../containers/vpool', '../containers/vmachine', '../containers/storagerouter', '../containers/vdisk',
-    '../wizards/storageroutertovpool/index'
-], function($, app, dialog, ko, router, shared, generic, Refresher, api, VPool, VMachine, StorageRouter, VDisk, StorageRouterToVPoolWizard) {
-    "use strict";
-    return function() {
-        var self = this;
-
-        // Variables
-        self.shared             = shared;
-        self.guard              = { authenticated: true };
-        self.refresher          = new Refresher();
-        self.widgets            = [];
-        self.storageRouterCache = {};
-        self.vMachineCache      = {};
-        self.checksInit         = false;
-        self.vDiskHeaders       = [
-            { key: 'name',         value: $.t('ovs:generic.name'),       width: undefined },
-            { key: 'vmachine',     value: $.t('ovs:generic.vmachine'),   width: 110       },
-            { key: 'size',         value: $.t('ovs:generic.size'),       width: 100       },
-            { key: 'storedData',   value: $.t('ovs:generic.storeddata'), width: 110       },
-            { key: 'cacheRatio',   value: $.t('ovs:generic.cache'),      width: 100       },
-            { key: 'iops',         value: $.t('ovs:generic.iops'),       width: 55        },
-            { key: 'readSpeed',    value: $.t('ovs:generic.read'),       width: 100       },
-            { key: 'writeSpeed',   value: $.t('ovs:generic.write'),      width: 100       },
-            { key: 'failoverMode', value: $.t('ovs:generic.focstatus'),  width: 50        }
-        ];
-        self.vMachineHeaders    = [
-            { key: 'name',          value: $.t('ovs:generic.name'),          width: undefined },
-            { key: 'storagerouter', value: $.t('ovs:generic.storagerouter'), width: 200       },
-            { key: undefined,       value: $.t('ovs:generic.vdisks'),        width: 60        },
-            { key: 'storedData',    value: $.t('ovs:generic.storeddata'),    width: 110       },
-            { key: 'cacheRatio',    value: $.t('ovs:generic.cache'),         width: 100       },
-            { key: 'iops',          value: $.t('ovs:generic.iops'),          width: 55        },
-            { key: 'readSpeed',     value: $.t('ovs:generic.read'),          width: 120       },
-            { key: 'writeSpeed',    value: $.t('ovs:generic.write'),         width: 120       },
-            { key: 'failoverMode',  value: $.t('ovs:generic.focstatus'),     width: 50        }
-        ];
-
-        // Handles
-        self.vDisksHandle             = {};
-        self.vMachinesHandle          = {};
-        self.loadStorageRoutersHandle = undefined;
-
-        // Observables
-        self.storageRoutersLoaded      = ko.observable(false);
-        self.updatingStorageRouters    = ko.observable(false);
-        self.vPool                     = ko.observable();
-        self.storageRouters            = ko.observableArray([]);
-        self.checkedStorageRouterGuids = ko.observableArray([]);
-
-        // Computed
-        self.pendingStorageRouters = ko.computed(function() {
-            var storageRouters = [];
-            $.each(self.storageRouters(), function(index, storageRouter) {
-                if ($.inArray(storageRouter.guid(), self.checkedStorageRouterGuids()) !== -1 &&
-                        $.inArray(storageRouter.guid(), self.vPool().storageRouterGuids()) === -1) {
-                    storageRouters.push(storageRouter);
-                }
-            });
-            return storageRouters;
-        });
-        self.removingStorageRouters = ko.computed(function() {
-            var storageRouters = [];
-            $.each(self.storageRouters(), function(index, storageRouter) {
-                if ($.inArray(storageRouter.guid(), self.checkedStorageRouterGuids()) === -1 &&
-                        $.inArray(storageRouter.guid(), self.vPool().storageRouterGuids()) !== -1) {
-                    storageRouters.push(storageRouter);
-                }
-            });
-            return storageRouters;
-        });
-
-        // Functions
-        self.load = function() {
-            return $.Deferred(function (deferred) {
-                var vpool = self.vPool();
-                $.when.apply($, [
-                    vpool.load('storagedrivers,_dynamics', { skipDisks: true }),
-                    vpool.loadStorageRouters()
-                        .then(function() {
-                            if (self.checksInit === false) {
-                                self.checkedStorageRouterGuids(self.vPool().storageRouterGuids().slice());
-                                self.checksInit = true;
-                            }
-                        }),
-                    self.loadStorageRouters()
-                ])
-                    .fail(function(error) {
-                        if (error.status === 404) {
-                            router.navigate(shared.routing.loadHash('vpools'));
-                        }
-                    })
-                    .always(deferred.resolve);
-            }).promise();
-        };
-        self.loadStorageRouters = function() {
-            return $.Deferred(function(deferred) {
-                if (generic.xhrCompleted(self.loadStorageRoutersHandle)) {
-                    var options = {
-                        sort: 'name',
-                        contents: 'storagedrivers'
-                    };
-                    self.loadStorageRoutersHandle = api.get('storagerouters', { queryparams: options })
-                        .done(function(data) {
-                            var guids = [], sadata = {};
-                            $.each(data.data, function(index, item) {
-                                guids.push(item.guid);
-                                sadata[item.guid] = item;
-                            });
-                            generic.crossFiller(
-                                guids, self.storageRouters,
-                                function(guid) {
-                                    return new StorageRouter(guid);
-                                }, 'guid'
-                            );
-                            $.each(self.storageRouters(), function(index, storageRouter) {
-                                if (sadata.hasOwnProperty(storageRouter.guid())) {
-                                    storageRouter.fillData(sadata[storageRouter.guid()]);
-                                }
-                            });
-                            self.storageRoutersLoaded(true);
-                            deferred.resolve();
-                        })
-                        .fail(deferred.reject);
-                } else {
-                    deferred.reject();
-                }
-            }).promise();
-        };
-        self.loadVDisks = function(page) {
-            return $.Deferred(function(deferred) {
-                if (generic.xhrCompleted(self.vDisksHandle[page])) {
-                    var options = {
-                        sort: 'devicename',
-                        page: page,
-                        contents: '_dynamics,_relations,-snapshots',
-                        vpoolguid: self.vPool().guid()
-                    };
-                    self.vDisksHandle[page] = api.get('vdisks', { queryparams: options })
-                        .done(function(data) {
-                            deferred.resolve({
-                                data: data,
-                                loader: function(guid) {
-                                    return new VDisk(guid);
-                                }
-                            });
-                        })
-                        .fail(function() { deferred.reject(); });
-                } else {
-                    deferred.resolve();
-                }
-            }).promise();
-        };
-        self.loadVMachines = function(page) {
-            return $.Deferred(function(deferred) {
-                if (generic.xhrCompleted(self.vMachinesHandle[page])) {
-                    var options = {
-                        sort: 'name',
-                        page: page,
-                        contents: '_dynamics,-snapshots,-hypervisor_status',
-                        vpoolguid: self.vPool().guid()
-                    };
-                    self.vMachinesHandle[page] = api.get('vmachines', { queryparams: options })
-                        .done(function(data) {
-                            deferred.resolve({
-                                data: data,
-                                loader: function(guid) {
-                                    if (!self.vMachineCache.hasOwnProperty(guid)) {
-                                        self.vMachineCache[guid] = new VMachine(guid);
-                                    }
-                                    return self.vMachineCache[guid];
-                                },
-                                dependencyLoader: function(item) {
-                                    generic.crossFiller(
-                                        item.storageRouterGuids, item.storageRouters,
-                                        function(guid) {
-                                            if (!self.storageRouterCache.hasOwnProperty(guid)) {
-                                                var sr = new StorageRouter(guid);
-                                                sr.load('');
-                                                self.storageRouterCache[guid] = sr;
-                                            }
-                                            return self.storageRouterCache[guid];
-                                        }, 'guid'
-                                    );
-                                }
-                            });
-                        })
-                        .fail(function() { deferred.reject(); });
-                } else {
-                    deferred.resolve();
-                }
-            }).promise();
-        };
-        self.sync = function() {
-            if (self.vPool() !== undefined) {
-                var vp = self.vPool();
-                app.showMessage(
-                        $.t('ovs:vpools.sync.warning'),
-                        $.t('ovs:vpools.sync.title', { what: vp.name() }),
-                        [$.t('ovs:vpools.sync.no'), $.t('ovs:vpools.sync.yes')]
-                    )
-                    .done(function(answer) {
-                        if (answer === $.t('ovs:vpools.sync.yes')) {
-                            generic.alertInfo(
-                                $.t('ovs:vpools.sync.marked'),
-                                $.t('ovs:vpools.sync.markedmsg', { what: vp.name() })
-                            );
-                            api.post('vpools/' + vp.guid() + '/sync_vmachines')
-                                .then(self.shared.tasks.wait)
-                                .done(function() {
-                                    generic.alertSuccess(
-                                        $.t('ovs:vpools.sync.done'),
-                                        $.t('ovs:vpools.sync.donemsg', { what: vp.name() })
-                                    );
-                                })
-                                .fail(function(error) {
-                                    generic.alertError(
-                                        $.t('ovs:generic.error'),
-                                        $.t('ovs:generic.messages.errorwhile', {
-                                            context: 'error',
-                                            what: $.t('ovs:vpools.sync.errormsg', { what: vp.name() }),
-                                            error: error.responseText
-                                        })
-                                    );
-                                });
-                        }
-                    });
-            }
-        };
-        self.updateStorageRouterServing = function() {
-            self.updatingStorageRouters(true);
-            var deferred = $.Deferred(), wizard;
-            wizard = new StorageRouterToVPoolWizard({
-                modal: true,
-                completed: deferred,
-                vPool: self.vPool(),
-                pendingStorageRouters: self.pendingStorageRouters,
-                removingStorageRouters: self.removingStorageRouters
-            });
-            wizard.closing.always(function() {
-                self.load();
-                deferred.resolve();
-            });
-            dialog.show(wizard);
-            deferred.always(function() {
-                self.updatingStorageRouters(false);
-            });
-        };
-        self.saveConfiguration = function() {
-            if (self.vPool() !== undefined) {
-                var vp = self.vPool();
-                api.post('vpools/' + vp.guid() + '/set_configparams', {
-                    data: { configparams: vp._configuration() }
-                })
-                    .then(self.shared.tasks.wait)
-                    .done(function () {
-                        generic.alertSuccess(
-                            $.t('ovs:vpools.saveconfig.done'),
-                            $.t('ovs:vpools.saveconfig.donemsg', { what: vp.name() })
-                        );
-                    })
-                    .fail(function (error) {
-                        generic.alertError(
-                            $.t('ovs:generic.error'),
-                            $.t('ovs:generic.messages.errorwhile', {
-                                context: 'error',
-                                what: $.t('ovs:vpools.saveconfig.errormsg', { what: vp.name() }),
-                                error: error.responseText
-                            })
-                        );
-                    });
-            }
-        };
-
-        // Durandal
-        self.activate = function(mode, guid) {
-            self.vPool(new VPool(guid));
-            self.refresher.init(self.load, 5000);
-            self.refresher.run();
-            self.refresher.start();
-            self.shared.footerData(self.vPool);
-        };
-        self.deactivate = function() {
-            $.each(self.widgets, function(index, item) {
-                item.deactivate();
-            });
-            self.refresher.stop();
-            self.shared.footerData(ko.observable());
-        };
-    };
-});
-=======
-﻿// Copyright 2014 Open vStorage NV
-//
-// Licensed under the Apache License, Version 2.0 (the "License");
-// you may not use this file except in compliance with the License.
-// You may obtain a copy of the License at
-//
-//     http://www.apache.org/licenses/LICENSE-2.0
-//
-// Unless required by applicable law or agreed to in writing, software
-// distributed under the License is distributed on an "AS IS" BASIS,
-// WITHOUT WARRANTIES OR CONDITIONS OF ANY KIND, either express or implied.
-// See the License for the specific language governing permissions and
-// limitations under the License.
-/*global define */
-define([
-    'jquery', 'durandal/app', 'plugins/dialog', 'knockout', 'plugins/router',
-    'ovs/shared', 'ovs/generic', 'ovs/refresher', 'ovs/api',
-    '../containers/vpool', '../containers/vmachine', '../containers/storagerouter', '../containers/vdisk',
-    '../wizards/storageroutertovpool/index', '../wizards/addvpool/index', '../wizards/addvpool/data'
-], function($, app, dialog, ko, router, shared, generic, Refresher, api, VPool, VMachine, StorageRouter, VDisk,
-            StorageRouterToVPoolWizard, AddVpoolMountpoints, data) {
-    "use strict";
-    return function() {
-        var self = this;
-
-        // Variables
-        self.data               = data;
-        self.shared             = shared;
-        self.guard              = { authenticated: true };
-        self.refresher          = new Refresher();
-        self.widgets            = [];
-        self.storageRouterCache = {};
-        self.vMachineCache      = {};
-        self.vDiskCache         = {};
-        self.checksInit         = false;
-        self.vDiskHeaders       = [
-            { key: 'name',         value: $.t('ovs:generic.name'),       width: undefined },
-            { key: 'vmachine',     value: $.t('ovs:generic.vmachine'),   width: 110       },
-            { key: 'size',         value: $.t('ovs:generic.size'),       width: 100       },
-            { key: 'storedData',   value: $.t('ovs:generic.storeddata'), width: 110       },
-            { key: 'cacheRatio',   value: $.t('ovs:generic.cache'),      width: 100       },
-            { key: 'iops',         value: $.t('ovs:generic.iops'),       width: 55        },
-            { key: 'readSpeed',    value: $.t('ovs:generic.read'),       width: 100       },
-            { key: 'writeSpeed',   value: $.t('ovs:generic.write'),      width: 100       },
-            { key: 'failoverMode', value: $.t('ovs:generic.focstatus'),  width: 50        }
-        ];
-        self.vMachineHeaders    = [
-            { key: 'name',          value: $.t('ovs:generic.name'),          width: undefined },
-            { key: 'storagerouter', value: $.t('ovs:generic.storagerouter'), width: 200       },
-            { key: undefined,       value: $.t('ovs:generic.vdisks'),        width: 60        },
-            { key: 'storedData',    value: $.t('ovs:generic.storeddata'),    width: 110       },
-            { key: 'cacheRatio',    value: $.t('ovs:generic.cache'),         width: 100       },
-            { key: 'iops',          value: $.t('ovs:generic.iops'),          width: 55        },
-            { key: 'readSpeed',     value: $.t('ovs:generic.read'),          width: 120       },
-            { key: 'writeSpeed',    value: $.t('ovs:generic.write'),         width: 120       },
-            { key: 'failoverMode',  value: $.t('ovs:generic.focstatus'),     width: 50        }
-        ];
-
-        // Handles
-        self.vDisksHandle             = {};
-        self.vMachinesHandle          = {};
-        self.loadStorageRoutersHandle = undefined;
-
-        // Observables
-        self.storageRoutersLoaded      = ko.observable(false);
-        self.updatingStorageRouters    = ko.observable(false);
-        self.vPool                     = ko.observable();
-        self.storageRouters            = ko.observableArray([]);
-        self.checkedStorageRouterGuids = ko.observableArray([]);
-
-        // Computed
-        self.pendingStorageRouters = ko.computed(function() {
-            var storageRouters = [];
-            $.each(self.storageRouters(), function(index, storageRouter) {
-                if (self.checkedStorageRouterGuids().contains(storageRouter.guid()) &&
-                        !self.vPool().storageRouterGuids().contains(storageRouter.guid())) {
-                    storageRouters.push(storageRouter);
-                }
-            });
-            return storageRouters;
-        });
-        self.removingStorageRouters = ko.computed(function() {
-            var storageRouters = [];
-            $.each(self.storageRouters(), function(index, storageRouter) {
-                if (!self.checkedStorageRouterGuids().contains(storageRouter.guid()) &&
-                        self.vPool().storageRouterGuids().contains(storageRouter.guid())) {
-                    storageRouters.push(storageRouter);
-                }
-            });
-            return storageRouters;
-        });
-
-        // Functions
-        self.load = function() {
-            return $.Deferred(function (deferred) {
-                var vpool = self.vPool();
-                $.when.apply($, [
-                    vpool.load('storagedrivers,vdisks,_dynamics,backend_type'),
-                    vpool.loadStorageRouters()
-                        .then(function() {
-                            if (self.checksInit === false) {
-                                self.checkedStorageRouterGuids(self.vPool().storageRouterGuids().slice());
-                                self.checksInit = true;
-                            }
-                        }),
-                    self.loadStorageRouters()
-                ])
-                    .then(vpool.loadBackendType)
-                    .fail(function(error) {
-                        if (error !== undefined && error.status === 404) {
-                            router.navigate(shared.routing.loadHash('vpools'));
-                        }
-                    })
-                    .always(deferred.resolve);
-            }).promise();
-        };
-        self.loadStorageRouters = function() {
-            return $.Deferred(function(deferred) {
-                if (generic.xhrCompleted(self.loadStorageRoutersHandle)) {
-                    var options = {
-                        sort: 'name',
-                        contents: 'storagedrivers,pmachine'
-                    };
-                    self.loadStorageRoutersHandle = api.get('storagerouters', { queryparams: options })
-                        .done(function(data) {
-                            var guids = [], sadata = {};
-                            $.each(data.data, function(index, item) {
-                                guids.push(item.guid);
-                                sadata[item.guid] = item;
-                            });
-                            generic.crossFiller(
-                                guids, self.storageRouters,
-                                function(guid) {
-                                    return new StorageRouter(guid);
-                                }, 'guid'
-                            );
-                            $.each(self.storageRouters(), function(index, storageRouter) {
-                                if (sadata.hasOwnProperty(storageRouter.guid())) {
-                                    storageRouter.fillData(sadata[storageRouter.guid()]);
-                                    if (storageRouter.pMachine() !== undefined) {
-                                        storageRouter.pMachine().load();
-                                        storageRouter.pMachine().loadVPoolConfigurationState(self.vPool().guid());
-                                    }
-                                }
-                            });
-                            self.storageRoutersLoaded(true);
-                            deferred.resolve();
-                        })
-                        .fail(deferred.reject);
-                } else {
-                    deferred.resolve();
-                }
-            }).promise();
-        };
-        self.loadVDisks = function(page) {
-            return $.Deferred(function(deferred) {
-                if (generic.xhrCompleted(self.vDisksHandle[page])) {
-                    var options = {
-                        sort: 'devicename',
-                        page: page,
-                        contents: '_dynamics,_relations,-snapshots',
-                        vpoolguid: self.vPool().guid()
-                    };
-                    self.vDisksHandle[page] = api.get('vdisks', { queryparams: options })
-                        .done(function(data) {
-                            deferred.resolve({
-                                data: data,
-                                loader: function(guid) {
-                                    if (!self.vDiskCache.hasOwnProperty(guid)) {
-                                        self.vDiskCache[guid] = new VDisk(guid);
-                                    }
-                                    return self.vDiskCache[guid];
-                                },
-                                dependencyLoader: function(item) {
-                                    var guid = item.vMachineGuid();
-                                    if (self.vMachineCache.hasOwnProperty(guid)) {
-                                        item.vMachine(self.vMachineCache[guid]);
-                                    }
-                                }
-                            });
-                        })
-                        .fail(function() { deferred.reject(); });
-                } else {
-                    deferred.resolve();
-                }
-            }).promise();
-        };
-        self.loadVMachines = function(page) {
-            return $.Deferred(function(deferred) {
-                if (generic.xhrCompleted(self.vMachinesHandle[page])) {
-                    var options = {
-                        sort: 'name',
-                        page: page,
-                        contents: 'vdisks,_dynamics,-snapshots,-hypervisor_status',
-                        vpoolguid: self.vPool().guid()
-                    };
-                    self.vMachinesHandle[page] = api.get('vmachines', { queryparams: options })
-                        .done(function(data) {
-                            deferred.resolve({
-                                data: data,
-                                loader: function(guid) {
-                                    if (!self.vMachineCache.hasOwnProperty(guid)) {
-                                        self.vMachineCache[guid] = new VMachine(guid);
-                                    }
-                                    return self.vMachineCache[guid];
-                                },
-                                dependencyLoader: function(item) {
-                                    generic.crossFiller(
-                                        item.storageRouterGuids, item.storageRouters,
-                                        function(guid) {
-                                            if (!self.storageRouterCache.hasOwnProperty(guid)) {
-                                                var sr = new StorageRouter(guid);
-                                                sr.load('');
-                                                self.storageRouterCache[guid] = sr;
-                                            }
-                                            return self.storageRouterCache[guid];
-                                        }, 'guid'
-                                    );
-                                }
-                            });
-                        })
-                        .fail(function() { deferred.reject(); });
-                } else {
-                    deferred.resolve();
-                }
-            }).promise();
-        };
-        self.sync = function() {
-            if (self.vPool() !== undefined) {
-                var vp = self.vPool();
-                app.showMessage(
-                        $.t('ovs:vpools.sync.warning'),
-                        $.t('ovs:vpools.sync.title', { what: vp.name() }),
-                        [$.t('ovs:vpools.sync.no'), $.t('ovs:vpools.sync.yes')]
-                    )
-                    .done(function(answer) {
-                        if (answer === $.t('ovs:vpools.sync.yes')) {
-                            generic.alertInfo(
-                                $.t('ovs:vpools.sync.marked'),
-                                $.t('ovs:vpools.sync.markedmsg', { what: vp.name() })
-                            );
-                            api.post('vpools/' + vp.guid() + '/sync_vmachines')
-                                .then(self.shared.tasks.wait)
-                                .done(function() {
-                                    generic.alertSuccess(
-                                        $.t('ovs:vpools.sync.done'),
-                                        $.t('ovs:vpools.sync.donemsg', { what: vp.name() })
-                                    );
-                                })
-                                .fail(function(error) {
-                                    generic.alertError(
-                                        $.t('ovs:generic.error'),
-                                        $.t('ovs:generic.messages.errorwhile', {
-                                            context: 'error',
-                                            what: $.t('ovs:vpools.sync.errormsg', { what: vp.name() }),
-                                            error: error.responseText
-                                        })
-                                    );
-                                });
-                        }
-                    });
-            }
-        };
-
-        self.reconfigurePmachine = function(sr_guid, configure) {
-            self.updatingStorageRouters(true);
-            var pmachine_guid;
-            $.each(self.storageRouters(), function(index, storagerouter) {
-                if (storagerouter.guid() === sr_guid) {
-                    pmachine_guid = storagerouter.pMachineGuid();
-                }
-            });
-            if (pmachine_guid !== undefined) {
-                app.showMessage(
-                    $.t('ovs:pmachines.configure.vpool.warning', { what: configure === true ? 'configure' : 'unconfigure' }),
-                    $.t('ovs:generic.areyousure'),
-                    [$.t('ovs:generic.no'), $.t('ovs:generic.yes')]
-                )
-                .done(function(answer) {
-                    if (answer === $.t('ovs:generic.yes')) {
-                        var action = configure === true ? '/configure_vpool_for_host' : '/unconfigure_vpool_for_host';
-                        generic.alertInfo(
-                            $.t('ovs:pmachines.configure.vpool.started'),
-                            $.t('ovs:pmachines.configure.vpool.started_msg', { which: (action === '/configure_vpool_for_host' ? 'Configuration' : 'Unconfiguration') })
-                        );
-                        api.post('pmachines/' + pmachine_guid + action, {
-                            data: { vpool_guid: self.vPool().guid() }
-                        })
-                        .then(shared.tasks.wait)
-                        .done(function() {
-                            generic.alertSuccess(
-                                $.t('ovs:pmachines.configure.vpool.success'),
-                                $.t('ovs:pmachines.configure.vpool.success_msg', { which: (action === '/configure_vpool_for_host' ? 'configured' : 'unconfigured') })
-                            );
-                        })
-                        .fail(function(error) {
-                            generic.alertError(
-                                $.t('ovs:generic.error'),
-                                $.t('ovs:pmachines.configure.vpool.failed', {
-                                    which: (action === '/configure_vpool_for_host' ? 'configure' : 'unconfigure'),
-                                    why: error
-                                })
-                            );
-                        });
-                    }
-                });
-            }
-            self.updatingStorageRouters(false);
-        };
-
-        self.addStorageRouter = function(sr) {
-            self.updatingStorageRouters(true);
-
-            var deferred = $.Deferred(), wizard, addingStorageRouter = ko.observableArray();
-            addingStorageRouter.push(sr);
-            wizard = new AddVpoolMountpoints({
-                modal: true,
-                completed: deferred,
-                vPool: self.vPool(),
-                extendVpool: true,
-                pendingStorageRouters: addingStorageRouter,
-                removingStorageRouters: ko.observableArray()
-            });
-            wizard.closing.always(function() {
-                deferred.resolve();
-            });
-            wizard.finishing.always(function() {
-                self.checkedStorageRouterGuids.push(sr.guid());
-                self.data.storageRouter([]);
-            });
-            dialog.show(wizard);
-            deferred.always(function() {
-                self.updatingStorageRouters(false);
-            });
-        };
-
-        self.removeStorageRouter = function(sr) {
-            self.updatingStorageRouters(true);
-            var deferred = $.Deferred(), wizard, removingStorageRouter = ko.observableArray();
-            removingStorageRouter.push(sr);
-
-            wizard = new StorageRouterToVPoolWizard({
-                modal: true,
-                completed: deferred,
-                vPool: self.vPool(),
-                pendingStorageRouters: ko.observableArray(),
-                removingStorageRouters: removingStorageRouter
-            });
-            wizard.closing.always(function() {
-                deferred.resolve();
-            });
-            wizard.finishing.always(function() {
-                self.checkedStorageRouterGuids.remove(sr.guid());
-                self.data.storageRouter([]);
-            });
-            dialog.show(wizard);
-            deferred.always(function() {
-                self.updatingStorageRouters(false);
-            });
-        };
-
-        // Durandal
-        self.activate = function(mode, guid) {
-            self.vPool(new VPool(guid));
-            self.refresher.init(self.load, 5000);
-            self.refresher.run();
-            self.refresher.start();
-            self.shared.footerData(self.vPool);
-        };
-        self.deactivate = function() {
-            $.each(self.widgets, function(index, item) {
-                item.deactivate();
-            });
-            self.refresher.stop();
-            self.shared.footerData(ko.observable());
-        };
-    };
-});
->>>>>>> f9051848
+﻿// Copyright 2014 Open vStorage NV
+//
+// Licensed under the Apache License, Version 2.0 (the "License");
+// you may not use this file except in compliance with the License.
+// You may obtain a copy of the License at
+//
+//     http://www.apache.org/licenses/LICENSE-2.0
+//
+// Unless required by applicable law or agreed to in writing, software
+// distributed under the License is distributed on an "AS IS" BASIS,
+// WITHOUT WARRANTIES OR CONDITIONS OF ANY KIND, either express or implied.
+// See the License for the specific language governing permissions and
+// limitations under the License.
+/*global define */
+define([
+    'jquery', 'durandal/app', 'plugins/dialog', 'knockout', 'plugins/router',
+    'ovs/shared', 'ovs/generic', 'ovs/refresher', 'ovs/api',
+    '../containers/vpool', '../containers/vmachine', '../containers/storagerouter', '../containers/vdisk',
+    '../wizards/storageroutertovpool/index', '../wizards/addvpool/index', '../wizards/addvpool/data'
+], function($, app, dialog, ko, router, shared, generic, Refresher, api, VPool, VMachine, StorageRouter, VDisk,
+            StorageRouterToVPoolWizard, AddVpoolMountpoints, data) {
+    "use strict";
+    return function() {
+        var self = this;
+
+        // Variables
+        self.data               = data;
+        self.shared             = shared;
+        self.guard              = { authenticated: true };
+        self.refresher          = new Refresher();
+        self.widgets            = [];
+        self.storageRouterCache = {};
+        self.vMachineCache      = {};
+        self.vDiskCache         = {};
+        self.checksInit         = false;
+        self.vDiskHeaders       = [
+            { key: 'name',         value: $.t('ovs:generic.name'),       width: undefined },
+            { key: 'vmachine',     value: $.t('ovs:generic.vmachine'),   width: 110       },
+            { key: 'size',         value: $.t('ovs:generic.size'),       width: 100       },
+            { key: 'storedData',   value: $.t('ovs:generic.storeddata'), width: 110       },
+            { key: 'cacheRatio',   value: $.t('ovs:generic.cache'),      width: 100       },
+            { key: 'iops',         value: $.t('ovs:generic.iops'),       width: 55        },
+            { key: 'readSpeed',    value: $.t('ovs:generic.read'),       width: 100       },
+            { key: 'writeSpeed',   value: $.t('ovs:generic.write'),      width: 100       },
+            { key: 'failoverMode', value: $.t('ovs:generic.focstatus'),  width: 50        }
+        ];
+        self.vMachineHeaders    = [
+            { key: 'name',          value: $.t('ovs:generic.name'),          width: undefined },
+            { key: 'storagerouter', value: $.t('ovs:generic.storagerouter'), width: 200       },
+            { key: undefined,       value: $.t('ovs:generic.vdisks'),        width: 60        },
+            { key: 'storedData',    value: $.t('ovs:generic.storeddata'),    width: 110       },
+            { key: 'cacheRatio',    value: $.t('ovs:generic.cache'),         width: 100       },
+            { key: 'iops',          value: $.t('ovs:generic.iops'),          width: 55        },
+            { key: 'readSpeed',     value: $.t('ovs:generic.read'),          width: 120       },
+            { key: 'writeSpeed',    value: $.t('ovs:generic.write'),         width: 120       },
+            { key: 'failoverMode',  value: $.t('ovs:generic.focstatus'),     width: 50        }
+        ];
+
+        // Handles
+        self.vDisksHandle             = {};
+        self.vMachinesHandle          = {};
+        self.loadStorageRoutersHandle = undefined;
+
+        // Observables
+        self.storageRoutersLoaded      = ko.observable(false);
+        self.updatingStorageRouters    = ko.observable(false);
+        self.vPool                     = ko.observable();
+        self.storageRouters            = ko.observableArray([]);
+        self.checkedStorageRouterGuids = ko.observableArray([]);
+
+        // Computed
+        self.pendingStorageRouters = ko.computed(function() {
+            var storageRouters = [];
+            $.each(self.storageRouters(), function(index, storageRouter) {
+                if (self.checkedStorageRouterGuids().contains(storageRouter.guid()) &&
+                        !self.vPool().storageRouterGuids().contains(storageRouter.guid())) {
+                    storageRouters.push(storageRouter);
+                }
+            });
+            return storageRouters;
+        });
+        self.removingStorageRouters = ko.computed(function() {
+            var storageRouters = [];
+            $.each(self.storageRouters(), function(index, storageRouter) {
+                if (!self.checkedStorageRouterGuids().contains(storageRouter.guid()) &&
+                        self.vPool().storageRouterGuids().contains(storageRouter.guid())) {
+                    storageRouters.push(storageRouter);
+                }
+            });
+            return storageRouters;
+        });
+
+        // Functions
+        self.load = function() {
+            return $.Deferred(function (deferred) {
+                var vpool = self.vPool();
+                $.when.apply($, [
+                    vpool.load('storagedrivers,vdisks,_dynamics,backend_type'),
+                    vpool.loadStorageRouters()
+                        .then(function() {
+                            if (self.checksInit === false) {
+                                self.checkedStorageRouterGuids(self.vPool().storageRouterGuids().slice());
+                                self.checksInit = true;
+                            }
+                        }),
+                    self.loadStorageRouters()
+                ])
+                    .then(vpool.loadBackendType)
+                    .fail(function(error) {
+                        if (error !== undefined && error.status === 404) {
+                            router.navigate(shared.routing.loadHash('vpools'));
+                        }
+                    })
+                    .always(deferred.resolve);
+            }).promise();
+        };
+        self.loadStorageRouters = function() {
+            return $.Deferred(function(deferred) {
+                if (generic.xhrCompleted(self.loadStorageRoutersHandle)) {
+                    var options = {
+                        sort: 'name',
+                        contents: 'storagedrivers,pmachine'
+                    };
+                    self.loadStorageRoutersHandle = api.get('storagerouters', { queryparams: options })
+                        .done(function(data) {
+                            var guids = [], sadata = {};
+                            $.each(data.data, function(index, item) {
+                                guids.push(item.guid);
+                                sadata[item.guid] = item;
+                            });
+                            generic.crossFiller(
+                                guids, self.storageRouters,
+                                function(guid) {
+                                    return new StorageRouter(guid);
+                                }, 'guid'
+                            );
+                            $.each(self.storageRouters(), function(index, storageRouter) {
+                                if (sadata.hasOwnProperty(storageRouter.guid())) {
+                                    storageRouter.fillData(sadata[storageRouter.guid()]);
+                                    if (storageRouter.pMachine() !== undefined) {
+                                        storageRouter.pMachine().load();
+                                        storageRouter.pMachine().loadVPoolConfigurationState(self.vPool().guid());
+                                    }
+                                }
+                            });
+                            self.storageRoutersLoaded(true);
+                            deferred.resolve();
+                        })
+                        .fail(deferred.reject);
+                } else {
+                    deferred.resolve();
+                }
+            }).promise();
+        };
+        self.loadVDisks = function(page) {
+            return $.Deferred(function(deferred) {
+                if (generic.xhrCompleted(self.vDisksHandle[page])) {
+                    var options = {
+                        sort: 'devicename',
+                        page: page,
+                        contents: '_dynamics,_relations,-snapshots',
+                        vpoolguid: self.vPool().guid()
+                    };
+                    self.vDisksHandle[page] = api.get('vdisks', { queryparams: options })
+                        .done(function(data) {
+                            deferred.resolve({
+                                data: data,
+                                loader: function(guid) {
+                                    if (!self.vDiskCache.hasOwnProperty(guid)) {
+                                        self.vDiskCache[guid] = new VDisk(guid);
+                                    }
+                                    return self.vDiskCache[guid];
+                                },
+                                dependencyLoader: function(item) {
+                                    var guid = item.vMachineGuid();
+                                    if (self.vMachineCache.hasOwnProperty(guid)) {
+                                        item.vMachine(self.vMachineCache[guid]);
+                                    }
+                                }
+                            });
+                        })
+                        .fail(function() { deferred.reject(); });
+                } else {
+                    deferred.resolve();
+                }
+            }).promise();
+        };
+        self.loadVMachines = function(page) {
+            return $.Deferred(function(deferred) {
+                if (generic.xhrCompleted(self.vMachinesHandle[page])) {
+                    var options = {
+                        sort: 'name',
+                        page: page,
+                        contents: 'vdisks,_dynamics,-snapshots,-hypervisor_status',
+                        vpoolguid: self.vPool().guid()
+                    };
+                    self.vMachinesHandle[page] = api.get('vmachines', { queryparams: options })
+                        .done(function(data) {
+                            deferred.resolve({
+                                data: data,
+                                loader: function(guid) {
+                                    if (!self.vMachineCache.hasOwnProperty(guid)) {
+                                        self.vMachineCache[guid] = new VMachine(guid);
+                                    }
+                                    return self.vMachineCache[guid];
+                                },
+                                dependencyLoader: function(item) {
+                                    generic.crossFiller(
+                                        item.storageRouterGuids, item.storageRouters,
+                                        function(guid) {
+                                            if (!self.storageRouterCache.hasOwnProperty(guid)) {
+                                                var sr = new StorageRouter(guid);
+                                                sr.load('');
+                                                self.storageRouterCache[guid] = sr;
+                                            }
+                                            return self.storageRouterCache[guid];
+                                        }, 'guid'
+                                    );
+                                }
+                            });
+                        })
+                        .fail(function() { deferred.reject(); });
+                } else {
+                    deferred.resolve();
+                }
+            }).promise();
+        };
+        self.sync = function() {
+            if (self.vPool() !== undefined) {
+                var vp = self.vPool();
+                app.showMessage(
+                        $.t('ovs:vpools.sync.warning'),
+                        $.t('ovs:vpools.sync.title', { what: vp.name() }),
+                        [$.t('ovs:vpools.sync.no'), $.t('ovs:vpools.sync.yes')]
+                    )
+                    .done(function(answer) {
+                        if (answer === $.t('ovs:vpools.sync.yes')) {
+                            generic.alertInfo(
+                                $.t('ovs:vpools.sync.marked'),
+                                $.t('ovs:vpools.sync.markedmsg', { what: vp.name() })
+                            );
+                            api.post('vpools/' + vp.guid() + '/sync_vmachines')
+                                .then(self.shared.tasks.wait)
+                                .done(function() {
+                                    generic.alertSuccess(
+                                        $.t('ovs:vpools.sync.done'),
+                                        $.t('ovs:vpools.sync.donemsg', { what: vp.name() })
+                                    );
+                                })
+                                .fail(function(error) {
+                                    generic.alertError(
+                                        $.t('ovs:generic.error'),
+                                        $.t('ovs:generic.messages.errorwhile', {
+                                            context: 'error',
+                                            what: $.t('ovs:vpools.sync.errormsg', { what: vp.name() }),
+                                            error: error.responseText
+                                        })
+                                    );
+                                });
+                        }
+                    });
+            }
+        };
+
+        self.reconfigurePmachine = function(sr_guid, configure) {
+            self.updatingStorageRouters(true);
+            var pmachine_guid;
+            $.each(self.storageRouters(), function(index, storagerouter) {
+                if (storagerouter.guid() === sr_guid) {
+                    pmachine_guid = storagerouter.pMachineGuid();
+                }
+            });
+            if (pmachine_guid !== undefined) {
+                app.showMessage(
+                    $.t('ovs:pmachines.configure.vpool.warning', { what: configure === true ? 'configure' : 'unconfigure' }),
+                    $.t('ovs:generic.areyousure'),
+                    [$.t('ovs:generic.no'), $.t('ovs:generic.yes')]
+                )
+                .done(function(answer) {
+                    if (answer === $.t('ovs:generic.yes')) {
+                        var action = configure === true ? '/configure_vpool_for_host' : '/unconfigure_vpool_for_host';
+                        generic.alertInfo(
+                            $.t('ovs:pmachines.configure.vpool.started'),
+                            $.t('ovs:pmachines.configure.vpool.started_msg', { which: (action === '/configure_vpool_for_host' ? 'Configuration' : 'Unconfiguration') })
+                        );
+                        api.post('pmachines/' + pmachine_guid + action, {
+                            data: { vpool_guid: self.vPool().guid() }
+                        })
+                        .then(shared.tasks.wait)
+                        .done(function() {
+                            generic.alertSuccess(
+                                $.t('ovs:pmachines.configure.vpool.success'),
+                                $.t('ovs:pmachines.configure.vpool.success_msg', { which: (action === '/configure_vpool_for_host' ? 'configured' : 'unconfigured') })
+                            );
+                        })
+                        .fail(function(error) {
+                            generic.alertError(
+                                $.t('ovs:generic.error'),
+                                $.t('ovs:pmachines.configure.vpool.failed', {
+                                    which: (action === '/configure_vpool_for_host' ? 'configure' : 'unconfigure'),
+                                    why: error
+                                })
+                            );
+                        });
+                    }
+                });
+            }
+            self.updatingStorageRouters(false);
+        };
+
+        self.addStorageRouter = function(sr) {
+            self.updatingStorageRouters(true);
+
+            var deferred = $.Deferred(), wizard, addingStorageRouter = ko.observableArray();
+            addingStorageRouter.push(sr);
+            wizard = new AddVpoolMountpoints({
+                modal: true,
+                completed: deferred,
+                vPool: self.vPool(),
+                extendVpool: true,
+                pendingStorageRouters: addingStorageRouter,
+                removingStorageRouters: ko.observableArray()
+            });
+            wizard.closing.always(function() {
+                deferred.resolve();
+            });
+            wizard.finishing.always(function() {
+                self.checkedStorageRouterGuids.push(sr.guid());
+                self.data.storageRouter([]);
+            });
+            dialog.show(wizard);
+            deferred.always(function() {
+                self.updatingStorageRouters(false);
+            });
+        };
+
+        self.removeStorageRouter = function(sr) {
+            self.updatingStorageRouters(true);
+            var deferred = $.Deferred(), wizard, removingStorageRouter = ko.observableArray();
+            removingStorageRouter.push(sr);
+
+            wizard = new StorageRouterToVPoolWizard({
+                modal: true,
+                completed: deferred,
+                vPool: self.vPool(),
+                pendingStorageRouters: ko.observableArray(),
+                removingStorageRouters: removingStorageRouter
+            });
+            wizard.closing.always(function() {
+                deferred.resolve();
+            });
+            wizard.finishing.always(function() {
+                self.checkedStorageRouterGuids.remove(sr.guid());
+                self.data.storageRouter([]);
+            });
+            dialog.show(wizard);
+            deferred.always(function() {
+                self.updatingStorageRouters(false);
+            });
+        };
+        self.saveConfiguration = function() {
+            if (self.vPool() !== undefined) {
+                var vp = self.vPool();
+                api.post('vpools/' + vp.guid() + '/set_configparams', {
+                    data: { configparams: vp._configuration() }
+                })
+                    .then(self.shared.tasks.wait)
+                    .done(function () {
+                        generic.alertSuccess(
+                            $.t('ovs:vpools.saveconfig.done'),
+                            $.t('ovs:vpools.saveconfig.donemsg', { what: vp.name() })
+                        );
+                    })
+                    .fail(function (error) {
+                        generic.alertError(
+                            $.t('ovs:generic.error'),
+                            $.t('ovs:generic.messages.errorwhile', {
+                                context: 'error',
+                                what: $.t('ovs:vpools.saveconfig.errormsg', { what: vp.name() }),
+                                error: error.responseText
+                            })
+                        );
+                    });
+            }
+        };
+
+        // Durandal
+        self.activate = function(mode, guid) {
+            self.vPool(new VPool(guid));
+            self.refresher.init(self.load, 5000);
+            self.refresher.run();
+            self.refresher.start();
+            self.shared.footerData(self.vPool);
+        };
+        self.deactivate = function() {
+            $.each(self.widgets, function(index, item) {
+                item.deactivate();
+            });
+            self.refresher.stop();
+            self.shared.footerData(ko.observable());
+        };
+    };
+});