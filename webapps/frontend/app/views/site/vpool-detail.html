--- conflicted
+++ resolved
@@ -233,14 +233,6 @@
                                 <table class="table table-noborder table-hover table-condensed">
                                     <thead>
                                         <tr>
-<<<<<<< HEAD
-                                            <th><span data-i18n="ovs:generic.storagerouter"></span></th>
-                                            <th><span data-i18n="ovs:vpools.proxies_amount"></span></th>
-                                            <th><span data-i18n="ovs:vpools.global_write_buffer"></span></th>
-                                            <th><span data-i18n="ovs:vpools.caching"></span></th>
-                                            <th><span data-i18n="ovs:vpools.accelerated_backend"></span></th>
-                                            <th style="width: 95px;"><span data-i18n="ovs:generic.actions"></span></th>
-=======
                                             <th style="width: 120px;" data-i18n="ovs:generic.storagerouter"></th>
                                             <th style="width: 75px;" data-i18n="ovs:vpools.proxies_amount"></th>
                                             <th style="width: 120px;">
@@ -250,7 +242,6 @@
                                             <th data-i18n="ovs:vpools.fragment_caching"></th>
                                             <th data-i18n="ovs:vpools.block_caching"></th>
                                             <th style="width: 70px;" data-i18n="ovs:generic.actions"></th>
->>>>>>> 2772e718
                                         </tr>
                                     </thead>
                                     <tbody>
@@ -267,21 +258,12 @@
                                                     <td data-i18n="ovs:generic.null"></td>
                                                     <td style="height:37px;">
                                                         <button type="button"
-<<<<<<< HEAD
                                                                 class="btn btn-mini btn-default hand"
                                                                 data-bind="click: $root.addStorageRouter,
                                                                            tooltip: 'ovs:vpools.detail.extend',
                                                                            enable: !$root.vPool().rdmaEnabled() || ($root.vPool().rdmaEnabled() && rdmaCapable),
                                                                            attr: { id: 'button_add_' + guid()},
-                                                                           visible: $root.updatingStorageRouters() === false && $root.vPool().status() === 'RUNNING'">
-=======
-                                                            class="btn btn-mini btn-default hand"
-                                                            data-bind="click: $root.addStorageRouter,
-                                                                       tooltip: 'ovs:vpools.detail.extend',
-                                                                       enable: !$root.vPool().rdmaEnabled() || ($root.vPool().rdmaEnabled() && rdmaCapable),
-                                                                       attr: { id: 'button_add_' + guid()},
-                                                                       visible: !$root.updatingStorageRouters()">
->>>>>>> 2772e718
+                                                                           visible: !$root.updatingStorageRouters()">
                                                             <span class="fa hand" data-i18n="[html]ovs:icons.add"></span>
                                                         </button>
                                                     </td>
