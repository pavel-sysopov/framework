<<<<<<< HEAD
<!--
Copyright 2014 CloudFounders NV

Licensed under the Apache License, Version 2.0 (the "License");
you may not use this file except in compliance with the License.
You may obtain a copy of the License at

    http://www.apache.org/licenses/LICENSE-2.0

Unless required by applicable law or agreed to in writing, software
distributed under the License is distributed on an "AS IS" BASIS,
WITHOUT WARRANTIES OR CONDITIONS OF ANY KIND, either express or implied.
See the License for the specific language governing permissions and
limitations under the License.
-->
<section data-bind="with: vPool()">
	<ol class="breadcrumb">
	    <li class="active" data-bind="text: name"></li>
	</ol>
    <div>
        <ul class="nav nav-tabs">
            <li class="active">
                <a href="#information" data-toggle="tab" >
                    <span class="fa" data-i18n="[html]ovs:icons.information"></span>
                    <span style="padding-left: 5px;" data-bind="text: name, visible: name() !== undefined"></span>
                </a>
            </li>
            <li class="actions">
                <span data-i18n="ovs:generic.actions"></span>:
                <button type="button" class="btn btn-mini btn-default"
                        id="buttonVpoolSync"
                        data-bind="click: function() { $root.sync(); },
                                   style: { color: '#428bca' },
                                   tooltip: 'ovs:vpools.detail.sync',
                                   enable: $.inArray('write', $root.shared.user.roles()) !== -1">
                    <span class="fa" data-i18n="[html]ovs:icons.sync"></span>
                </button>
            </li>
        </ul>
        <div class="tab-content">
            <div class="tab-pane active" id="information" style="padding: 15px;">
                <table style="width: 100%;">
                    <thead>
                        <tr>
                            <th data-i18n="ovs:vpools.statistics" colspan="2"></th>
                            <th data-i18n="ovs:vpools.backend" colspan="2"></th>
                        </tr>
                    </thead>
                    <tbody>
                        <tr>
                            <td style="width: 15%;" data-i18n="ovs:generic.storeddata"></td>
                            <td style="width: 35%;"><span data-bind="text: storedData"></span></td>
                            <td style="width: 15%;" data-i18n="ovs:vpools.backendtype"></td>
                            <td style="width: 35%;"><span data-bind="translate: 'ovs:generic.backendtypes.' + backendType()"></span></td>
                        </tr>
                        <tr>
                            <td data-i18n="ovs:generic.cache"></td>
                            <td><span data-bind="text: cacheRatio"></span></td>
                            <td data-i18n="ovs:vpools.backendconnection"></td>
                            <td><span data-bind="text: backendConnection() ? backendConnection() : '-'"></span></td>
                        </tr>
                        <tr>
                            <td data-i18n="ovs:generic.iops"></td>
                            <td><span data-bind="text: iops"></span></td>
                            <td data-i18n="ovs:vpools.backendlogin"></td>
                            <td><span data-bind="text: backendLogin() ? backendLogin() : '-'"></span></td>
                        </tr>
                        <tr>
                            <td data-i18n="ovs:generic.readspeed"></td>
                            <td><span data-bind="text: readSpeed"></span></td>
                            <td data-i18n="ovs:generic.readspeed"></td>
                            <td><span data-bind="text: backendReadSpeed"></span></td>
                        </tr>
                        <tr>
                            <td data-i18n="ovs:generic.writespeed"></td>
                            <td><span data-bind="text: writeSpeed"></span></td>
                            <td data-i18n="ovs:generic.writespeed"></td>
                            <td><span data-bind="text: backendWriteSpeed"></span></td>
                        </tr>
                        <tr>
                            <td data-i18n="ovs:generic.nrofvmachines"></td>
                            <td><span data-bind="text: vMachines().length"></span></td>
                            <td colspan="2">&nbsp;</td>
                        </tr>
                        <tr>
                            <td data-i18n="ovs:generic.nrofvdisks"></td>
                            <td><span data-bind="text: vDisks().length"></span></td>
                            <td colspan="2">&nbsp;</td>
                        </tr>
                    </tbody>
                </table>
            </div>
        </div>
    </div>
    <div>
        <ul class="nav nav-tabs">
            <li class="active" data-bind="tooltip: 'ovs:generic.vmachines'">
                <a href="#vmachines" data-toggle="tab" class="fa" data-i18n="[html]ovs:icons.vmachines"></a>
            </li>
            <li data-bind="tooltip: 'ovs:generic.vdisks'">
                <a href="#vdisks" data-toggle="tab" class="fa" data-i18n="[html]ovs:icons.vdisks"></a>
            </li>
            <li data-bind="tooltip: 'ovs:generic.management', visible: $.inArray('manage', $root.shared.user.roles()) !== -1">
                <a href="#management" data-toggle="tab" class="fa" data-i18n="[html]ovs:icons.management"></a>
            </li>
        </ul>
        <div class="tab-content">
            <div class="tab-pane active" id="vmachines" style="padding: 15px;">
                <h4 data-i18n="ovs:vmachines.title"></h4>
                <div data-bind="pager: { loadData: $parent.loadVMachines, headers: $parent.vMachineHeaders, refreshInterval: 5000, controls: true }">
                    <table data-dummy="dummy">
                        <tr data-part="vitem" data-bind="attr: { id: 'vmachine_' + guid() }">
                            <td>
                                <i data-bind="visible: loading" style="position: relative; left: -25px; margin-right: -15px;"
                                   class="fa fa-spin" data-i18n="[html]ovs:icons.loading"></i>
                                <a data-bind="html: loaded() ? (name() ? name() : '<i>name not set</i>') : '',
                                              attr: { href: $root.shared.routing.loadHash('vmachine-detail', { guid: guid }) }"></a>
                            </td>
                            <td data-bind="lazylist: { items: storageRouters, loadedObservable: 'loaded' }">
                                <a data-part="entry"
                                   data-bind="text: name,
                                              attr: { href: $root.shared.routing.loadHash('storagerouter-detail', { guid: guid }) }"></a>
                            </td>
                            <td><span data-bind="text: vDisks().length"></span></td>
                            <td><span data-bind="text: storedData"></span></td>
                            <td><span data-bind="text: cacheRatio"></span></td>
                            <td><span data-bind="text: iops"></span></td>
                            <td><span data-bind="text: readSpeed"></span></td>
                            <td><span data-bind="text: writeSpeed"></span></td>
                            <td>
                                <div data-bind="status: {
                                                    colors: {
                                                        green: $.inArray(failoverMode(), ['ok_standalone', 'ok_sync']) !== -1,
                                                        yellow: failoverMode() == 'catch_up',
                                                        red: failoverMode() == 'degraded'
                                                    },
                                                    defaultColor: 'lightgrey'
                                                }, tooltip: 'ovs:generic.states.foc.' + failoverMode()"
                                     style="width: 14px; height: 14px;"></div>
                            </td>
                        </tr>
                    </table>
                </div>
            </div>
            <div class="tab-pane" id="vdisks" style="padding: 15px;">
                <h4 data-i18n="ovs:vdisks.title"></h4>
                <div data-bind="pager: { loadData: $parent.loadVDisks, headers: $parent.vDiskHeaders, refreshInterval: 5000, controls: true }">
                    <table data-dummy="dummy">
                        <tr data-part="vitem" data-bind="attr: { id: 'vdisk_' + guid() }">
                            <td>
                                <i data-bind="visible: loading" style="position: relative; left: -25px; margin-right: -15px;"
                                   class="fa fa-spin" data-i18n="[html]ovs:icons.loading"></i>
                                <a data-bind="html: loaded() ? (name() ? name() : '<i>name not set</i>') : '',
                                              attr: { href: $root.shared.routing.loadHash('vdisk-detail', { guid: guid }) }"></a>
                            </td>
                            <td>
                                <span data-bind="lazyloader: { item: vMachine, loadedObservable: 'loaded', undefinedLoading: false }">
                                    <a data-part="lazy-entry"
                                       data-bind="text: item().name,
                                                  attr: { href: $root.shared.routing.loadHash('vmachine-detail', { guid: item().guid }) }"></a>
                                </span>
                            </td>
                            <td><span data-bind="text: size"></span></td>
                            <td><span data-bind="text: storedData"></span></td>
                            <td><span data-bind="text: cacheRatio"></span></td>
                            <td><span data-bind="text: iops"></span></td>
                            <td><span data-bind="text: readSpeed"></span></td>
                            <td><span data-bind="text: writeSpeed"></span></td>
                            <td>
                                <div data-bind="status: {
                                                    colors: {
                                                        green: $.inArray(failoverMode(), ['ok_standalone', 'ok_sync']) !== -1,
                                                        yellow: failoverMode() == 'catch_up',
                                                        red: failoverMode() == 'degraded'
                                                    },
                                                    defaultColor: 'lightgrey'
                                                }, tooltip: 'ovs:generic.states.foc.' + failoverMode()"
                                     style="width: 14px; height: 14px;"></div>
                            </td>
                        </tr>
                    </table>
                </div>
            </div>
            <div class="tab-pane" id="management" style="padding: 15px;" data-bind="visible: $.inArray('manage', $root.shared.user.roles()) !== -1">
                <table class="table table-noborder" style="width: 100%;">
                    <tbody>
                        <tr>
                            <td style="width: 90px; padding: 10px 0 20px 0;">
                                <button id="btn.vpool.management" type="button" class="btn btn-lg" data-bind="enable: false">
                                    <span class="fa fa-1p5x" data-i18n="[html]ovs:icons.storageroutervpoollink"></span>
                                </button>
                            </td>
                            <td style="padding: 0 0 20px 0;">
                                <h4 data-i18n="ovs:vpools.detail.storageroutervpoollink"></h4>
                                <span class="fa fa-spin" data-bind="visible: !$root.storageRoutersLoaded()" data-i18n="[html]ovs:icons.loading"></span>
                                <div data-bind="foreach: $root.storageRouters">
                                    <div>
                                        <span class="alert" data-bind="css: {
                                                                           'alert-danger': $.inArray(guid(), $parent.storageRouterGuids()) !== -1 && $.inArray(guid(), $root.checkedStorageRouterGuids()) === -1,
                                                                           'alert-success': $.inArray(guid(), $parent.storageRouterGuids()) === -1 && $.inArray(guid(), $root.checkedStorageRouterGuids()) !== -1
                                                                       }"
                                              style="padding: 2px 5px 3px 5px;">
                                            <input type="checkbox" data-bind="attr: { id: 'storagerouter_' + guid() }, checkedValue: guid(),
                                                                              checked: $root.checkedStorageRouterGuids,
                                                                              disable: $parent.backendType() === 'local' && $.inArray(guid(), $parent.storageRouterGuids()) === -1"
                                                    style="vertical-align: text-bottom;">
                                            <label data-bind="attr: { for: 'storagerouter_' + guid() }" style="font-weight: normal; margin-left: 7px;">
                                                <span data-bind="text: name"></span>
                                            </label>
                                            <span data-bind="visible: $.inArray(guid(), $parent.storageRouterGuids()) !== -1 && $.inArray(guid(), $root.checkedStorageRouterGuids()) === -1"
                                                  class="fa" data-i18n="[html]ovs:icons.delete" style="margin-left: 7px;"></span>
                                            <span data-bind="visible: $.inArray(guid(), $parent.storageRouterGuids()) === -1 && $.inArray(guid(), $root.checkedStorageRouterGuids()) !== -1"
                                                  class="fa" data-i18n="[html]ovs:icons.add" style="margin-left: 7px;"></span>
                                        </span>
                                        <span class="fa fa-spin" data-i18n="[html]ovs:icons.loading" style="margin-left: 10px;"
                                              data-bind="visible: $root.updatingStorageRouters() && $parent.backendType() !== 'local' && (
                                                             ($.inArray(guid(), $root.checkedStorageRouterGuids()) !== -1 && $.inArray(guid(), $parent.storageRouterGuids()) === -1) ||
                                                             ($.inArray(guid(), $root.checkedStorageRouterGuids()) === -1 && $.inArray(guid(), $parent.storageRouterGuids()) !== -1)
                                                         )" ></span>
                                    </div>
                                </div>
                                <div data-bind="visible: backendType() === 'local'" class="alert alert-warning"
                                     data-i18n="ovs:vpools.detail.localvpool" style="margin-top: 10px;"></div>
                                <button class="btn btn-default" id="buttonVpoolSaveChanges" data-bind="click: $root.updateStorageRouterServing,
                                                                           enable: $root.pendingStorageRouters().length > 0 || $root.removingStorageRouters().length > 0"
                                        style="margin-top: 10px;">
                                    <span data-i18n="ovs:vpools.detail.updateserving"></span>
                                </button>
                            </td>
                        </tr>
                        <tr>
                            <td style="width: 90px; padding: 10px 0 20px 0;">
                                <button type="button" class="btn btn-lg" data-bind="enable: false">
                                    <span class="fa fa-1p5x" data-i18n="[html]ovs:icons.logs"></span>
                                </button>
                            </td>
                            <td style="padding: 0 0 20px 0;">
                                <h4 data-i18n="ovs:vpools.detail.logging"></h4>
                                <p>
                                    <span data-i18n="ovs:vpools.detail.logginginfo1"></span>
                                    <a class="hand" data-bind="attr: { href: '/logging/index.html#/dashboard/file/logstash.json?query=(tags:*volumedriver*%20OR%20tags:*failovercache*)%20AND%20path:*' + name() + '.log*'  }"><span data-i18n="ovs:vpools.detail.logginginfo2"></span><i style="color: lightgrey; padding-left: 5px; padding-right: 5px;" class="fa" data-i18n="[html]ovs:icons.externallink"></i></a>
                                    <span data-i18n="ovs:vpools.detail.logginginfo3"></span>
                                </p>
                            </td>
                        </tr>
                        <tr>
                            <td style="width: 90px; padding: 10px 0 20px 0;">
                                <button type="button" class="btn btn-lg" data-bind="enable: false">
                                    <span class="fa fa-1p5x" data-i18n="[html]ovs:icons.configuration"></span>
                                </button>
                            </td>
                            <td style="padding: 0 0 20px 0;">
                                <h4 data-i18n="ovs:vpools.detail.configuration"></h4>
                                <p data-i18n="ovs:vpools.detail.configurationinfo"></p>
                                <ul>
                                    <li>
                                        <span data-i18n="ovs:generic.limitiops"></span>:
                                        <input data-bind="value: configIops, valueUpdate: 'afterkeydown'" placeholder=" -" style="margin: 5px;" />
                                    </li>
                                    <li>
                                        <span data-i18n="ovs:generic.cachestrategy"></span>:
                                        <span data-bind="dropdown: {
                                                             items: cacheStrategies, target: configCacheStrategy,
                                                             text: function(item) {
                                                                 if (item === undefined) {
                                                                     return '-';
                                                                 }
                                                                 return $.t('ovs:generic.cachestrategies.' + item.name);
                                                             }, key: 'name', keyisfunction: false, small: true
                                                         }" style="margin-left: 5px;"></span>
                                    </li>
                                    <li>
                                        <span data-i18n="ovs:generic.maxnondispcachesize"></span>:
                                        <input data-bind="value: configCacheSize, valueUpdate: 'afterkeydown'" placeholder=" -" style="margin: 5px;" />
                                    </li>
                                    <li>
                                        <span data-i18n="ovs:generic.hasfailovercache"></span>:
                                        <span data-bind="dropdown: {
                                                             items: hasFOC, target: configFoc,
                                                             text: function(item) {
                                                                 if (item === undefined) {
                                                                     return '-';
                                                                 }
                                                                 return $.t('ovs:generic.' + (item.value ? 'yes' : 'no'));
                                                             }, key: 'value', keyisfunction: false, small: true
                                                         }" style="margin-left: 5px;"></span>
                                    </li>
                                </ul>
                                <button data-bind="click: function() { $root.saveConfiguration() }, enable: configChanged()" class="btn btn-default" data-i18n="ovs:generic.save"></button>
                            </td>
                        </tr>
                    </tbody>
                </table>
            </div>
        </div>
    </div>
</section>
=======
<!--
Copyright 2014 Open vStorage NV

Licensed under the Apache License, Version 2.0 (the "License");
you may not use this file except in compliance with the License.
You may obtain a copy of the License at

    http://www.apache.org/licenses/LICENSE-2.0

Unless required by applicable law or agreed to in writing, software
distributed under the License is distributed on an "AS IS" BASIS,
WITHOUT WARRANTIES OR CONDITIONS OF ANY KIND, either express or implied.
See the License for the specific language governing permissions and
limitations under the License.
-->
<section data-bind="with: vPool()">
	<ol class="breadcrumb">
	    <li class="active" data-bind="text: name"></li>
	</ol>
    <div>
        <ul class="nav nav-tabs">
            <li class="active">
                <a href="#information" data-toggle="tab" >
                    <span class="fa" data-i18n="[html]ovs:icons.information"></span>
                    <span style="padding-left: 5px;" data-bind="text: name, visible: name() !== undefined"></span>
                </a>
            </li>
            <li class="actions">
                <span data-i18n="ovs:generic.actions"></span>:
                <button type="button" class="btn btn-mini btn-default"
                        id="buttonVpoolSync"
                        data-bind="click: function() { $root.sync(); },
                                   style: { color: '#428bca' },
                                   tooltip: 'ovs:vpools.detail.sync',
                                   enable: $root.shared.user.roles().contains('write')">
                    <span class="fa" data-i18n="[html]ovs:icons.sync"></span>
                </button>
            </li>
        </ul>
        <div class="tab-content">
            <div class="tab-pane active" id="information" style="padding: 15px;">
                <table style="width: 100%;">
                    <thead>
                        <tr>
                            <th data-i18n="ovs:vpools.statistics" colspan="2"></th>
                            <th data-i18n="ovs:vpools.backend" colspan="2"></th>
                        </tr>
                    </thead>
                    <tbody>
                        <tr>
                            <td style="width: 15%;" data-i18n="ovs:generic.storeddata"></td>
                            <td style="width: 35%;"><span data-bind="text: storedData"></span></td>
                            <td style="width: 15%;" data-i18n="ovs:vpools.backendtype"></td>
                            <td style="width: 35%;">
                                <span data-bind="lazyloader: { item: backendType, loadedObservable: 'loaded', undefinedLoading: false }">
                                    <span data-part="lazy-entry" data-bind="translate: 'ovs:generic.backendtypes.' + item().code()"></span>
                                </span>
                            </td>
                        </tr>
                        <tr>
                            <td data-i18n="ovs:generic.cache"></td>
                            <td><span data-bind="text: cacheRatio"></span></td>
                            <td data-i18n="ovs:vpools.backendconnection"></td>
                            <td><span data-bind="text: backendConnection() ? backendConnection() : '-'"></span></td>
                        </tr>
                        <tr>
                            <td data-i18n="ovs:generic.iops"></td>
                            <td><span data-bind="text: iops"></span></td>
                            <td data-i18n="ovs:vpools.backendlogin"></td>
                            <td><span data-bind="text: backendLogin() ? backendLogin() : '-'"></span></td>
                        </tr>
                        <tr>
                            <td data-i18n="ovs:generic.readspeed"></td>
                            <td><span data-bind="text: readSpeed"></span></td>
                            <td data-i18n="ovs:generic.readspeed"></td>
                            <td><span data-bind="text: backendReadSpeed"></span></td>
                        </tr>
                        <tr>
                            <td data-i18n="ovs:generic.writespeed"></td>
                            <td><span data-bind="text: writeSpeed"></span></td>
                            <td data-i18n="ovs:generic.writespeed"></td>
                            <td><span data-bind="text: backendWriteSpeed"></span></td>
                        </tr>
                        <tr>
                            <td data-i18n="ovs:generic.nrofvmachines"></td>
                            <td><span data-bind="text: vMachines().length"></span></td>
                            <td colspan="2">&nbsp;</td>
                        </tr>
                        <tr>
                            <td data-i18n="ovs:generic.nrofvdisks"></td>
                            <td><span data-bind="text: vDisks().length"></span></td>
                            <td colspan="2">&nbsp;</td>
                        </tr>
                    </tbody>
                </table>
            </div>
        </div>
    </div>
    <div>
        <ul class="nav nav-tabs">
            <li class="active" data-bind="tooltip: 'ovs:generic.vmachines'">
                <a href="#vmachines" data-toggle="tab" class="fa" data-i18n="[html]ovs:icons.vmachines"></a>
            </li>
            <li data-bind="tooltip: 'ovs:generic.vdisks'">
                <a href="#vdisks" data-toggle="tab" class="fa" data-i18n="[html]ovs:icons.vdisks"></a>
            </li>
            <li data-bind="tooltip: 'ovs:generic.management', visible: $root.shared.user.roles().contains('manage')">
                <a href="#management" data-toggle="tab" class="fa" data-i18n="[html]ovs:icons.management"></a>
            </li>
        </ul>
        <div class="tab-content">
            <div class="tab-pane active" id="vmachines" style="padding: 15px;">
                <h4 data-i18n="ovs:vmachines.title"></h4>
                <div data-bind="pager: { loadData: $parent.loadVMachines, headers: $parent.vMachineHeaders, refreshInterval: 5000, controls: true }">
                    <table data-dummy="dummy">
                        <tr data-part="vitem" data-bind="attr: { id: 'vmachine_' + guid() }">
                            <td style="position: relative;">
                                <span data-bind="visible: loading()" style="position: absolute; top: 7px; left: -15px;">
                                   <i class="fa fa-spin" data-i18n="[html]ovs:icons.loading"></i>
                                </span>
                                <a data-bind="html: loaded() ? (name() ? name() : '<i>name not set</i>') : '',
                                              attr: { href: $root.shared.routing.loadHash('vmachine-detail', { guid: guid }) }"></a>
                            </td>
                            <td data-bind="lazylist: { items: storageRouters, loadedObservable: 'loaded' }">
                                <a data-part="entry"
                                   data-bind="text: name,
                                              attr: { href: $root.shared.routing.loadHash('storagerouter-detail', { guid: guid }) }"></a>
                            </td>
                            <td><span data-bind="text: vDisks().length"></span></td>
                            <td><span data-bind="text: storedData"></span></td>
                            <td><span data-bind="text: cacheRatio"></span></td>
                            <td><span data-bind="text: iops"></span></td>
                            <td><span data-bind="text: readSpeed"></span></td>
                            <td><span data-bind="text: writeSpeed"></span></td>
                            <td>
                                <div data-bind="status: {
                                                    colors: {
                                                        green: ['ok_standalone', 'ok_sync'].contains(failoverMode()),
                                                        orange: failoverMode() == 'catch_up',
                                                        red: failoverMode() == 'degraded'
                                                    },
                                                    defaultColor: 'lightgrey'
                                                }, tooltip: 'ovs:generic.states.foc.' + failoverMode()"
                                     style="width: 14px; height: 14px;"></div>
                            </td>
                        </tr>
                    </table>
                </div>
            </div>
            <div class="tab-pane" id="vdisks" style="padding: 15px;">
                <h4 data-i18n="ovs:vdisks.title"></h4>
                <div data-bind="pager: { loadData: $parent.loadVDisks, headers: $parent.vDiskHeaders, refreshInterval: 5000, controls: true }">
                    <table data-dummy="dummy">
                        <tr data-part="vitem" data-bind="attr: { id: 'vdisk_' + guid() }">
                            <td style="position: relative;">
                                <span data-bind="visible: loading()" style="position: absolute; top: 7px; left: -15px;">
                                   <i class="fa fa-spin" data-i18n="[html]ovs:icons.loading"></i>
                                </span>
                                <a data-bind="html: loaded() ? (name() ? name() : '<i>name not set</i>') : '',
                                              attr: { href: $root.shared.routing.loadHash('vdisk-detail', { guid: guid }) }"></a>
                            </td>
                            <td>
                                <span data-bind="lazyloader: { item: vMachine, loadedObservable: 'loaded', undefinedLoading: false }">
                                    <a data-part="lazy-entry"
                                       data-bind="text: item().name,
                                                  attr: { href: $root.shared.routing.loadHash('vmachine-detail', { guid: item().guid }) }"></a>
                                </span>
                            </td>
                            <td><span data-bind="text: size"></span></td>
                            <td><span data-bind="text: storedData"></span></td>
                            <td><span data-bind="text: cacheRatio"></span></td>
                            <td><span data-bind="text: iops"></span></td>
                            <td><span data-bind="text: readSpeed"></span></td>
                            <td><span data-bind="text: writeSpeed"></span></td>
                            <td>
                                <div data-bind="status: {
                                                    colors: {
                                                        green: ['ok_standalone', 'ok_sync'].contains(failoverMode()),
                                                        orange: failoverMode() == 'catch_up',
                                                        red: failoverMode() == 'degraded'
                                                    },
                                                    defaultColor: 'lightgrey'
                                                }, tooltip: 'ovs:generic.states.foc.' + failoverMode()"
                                     style="width: 14px; height: 14px;"></div>
                            </td>
                        </tr>
                    </table>
                </div>
            </div>
            <div class="tab-pane" id="management" style="padding: 15px;" data-bind="visible: $root.shared.user.roles().contains('manage')">
                <table class="table table-noborder" style="width: 100%;">
                    <tbody>
                        <tr>
                            <td style="width: 90px; vertical-align: middle; padding: 0 0 20px 0;">
                                <button id="btn.vpool.management" type="button" class="btn btn-lg" data-bind="enable: false">
                                    <span class="fa fa-1p5x" data-i18n="[html]ovs:icons.storageroutervpoollink"></span>
                                </button>
                            </td>
                            <td style="padding: 0 0 20px 0;">
                                <h4 data-i18n="ovs:vpools.detail.storageroutervpoollink"></h4>
                                <table class="table table-noborder table-hover table-condensed">
                                    <thead>
                                        <tr>
                                            <th><span data-i18n="ovs:generic.storagerouter"></span></th>
                                            <th style="width: 125px;"><span data-i18n="ovs:generic.actions"></span></th>
                                        </tr>
                                    </thead>
                                    <tbody>
                                        <!-- ko foreach: $root.storageRouters() -->
                                            <tr>
                                                <td><span data-bind="text: name"></span></td>
                                                <!-- ko if: !$root.checkedStorageRouterGuids().contains(guid()) -->
                                                <td>
                                                    <button type="button"
                                                            class="btn btn-mini btn-default"
                                                            data-bind="click: $root.addStorageRouter,
                                                                       attr: { id: 'button_add_' + guid()},
                                                                       visible: $root.updatingStorageRouters() === false ">
                                                        <span class="fa" data-i18n="[html]ovs:icons.add"></span>
                                                    </button>
                                                </td>
                                                <!-- /ko -->
                                                <!-- ko if: $root.checkedStorageRouterGuids().contains(guid()) -->
                                                <td>
                                                    <button type="button"
                                                            class="btn btn-mini btn-default"
                                                            data-bind="click: $root.removeStorageRouter,
                                                                       attr: { id: 'button_remove_' + guid()},
                                                                       visible: $root.updatingStorageRouters() === false ">
                                                        <span class="fa" data-i18n="[html]ovs:icons.delete"></span>
                                                    </button>
                                                    <span class="fa-stack">
                                                        <i data-bind="click: function() { $root.reconfigurePmachine(guid(), true); },
                                                                      tooltip: 'ovs:wizards.linkhosts.gather.configure',
                                                                      visible: $root.updatingStorageRouters() === false &&
                                                                               pMachine() !== undefined &&
                                                                               !(pMachine().mgmtCenterGuid() === undefined || pMachine().mgmtCenterGuid() === null)"
                                                           class="hand fa fa-fw fa-stack-1x" data-i18n="[html]ovs:icons.cog">
                                                        </i>
                                                        <i data-bind="click: function() { $root.reconfigurePmachine(guid(), false); },
                                                                      tooltip: 'ovs:wizards.linkhosts.gather.unconfigure',
                                                                      style: { color: 'red' },
                                                                      visible: $root.updatingStorageRouters() === false &&
                                                                               pMachine() !== undefined &&
                                                                               !(pMachine().mgmtCenterGuid() === undefined || pMachine().mgmtCenterGuid() === null) &&
                                                                               pMachine().isVPoolConfigured()[$root.vPool().guid()]"
                                                           class="hand fa fa-fw fa-stack-1px6" data-i18n="[html]ovs:icons.ban">
                                                        </i>
                                                    </span>
                                                </td>
                                                <!-- /ko -->
                                            </tr>
                                        <!-- /ko -->
                                    </tbody>
                                </table>
                                <div data-bind="visible: backendType() === 'local'" class="alert alert-warning"
                                     data-i18n="ovs:vpools.detail.localvpool" style="margin-top: 10px;"></div>
                            </td>
                        </tr>
                    </tbody>
                </table>
            </div>
        </div>
    </div>
</section>
>>>>>>> f9051848
<|MERGE_RESOLUTION|>--- conflicted
+++ resolved
@@ -1,565 +1,311 @@
-<<<<<<< HEAD
-<!--
-Copyright 2014 CloudFounders NV
-
-Licensed under the Apache License, Version 2.0 (the "License");
-you may not use this file except in compliance with the License.
-You may obtain a copy of the License at
-
-    http://www.apache.org/licenses/LICENSE-2.0
-
-Unless required by applicable law or agreed to in writing, software
-distributed under the License is distributed on an "AS IS" BASIS,
-WITHOUT WARRANTIES OR CONDITIONS OF ANY KIND, either express or implied.
-See the License for the specific language governing permissions and
-limitations under the License.
--->
-<section data-bind="with: vPool()">
-	<ol class="breadcrumb">
-	    <li class="active" data-bind="text: name"></li>
-	</ol>
-    <div>
-        <ul class="nav nav-tabs">
-            <li class="active">
-                <a href="#information" data-toggle="tab" >
-                    <span class="fa" data-i18n="[html]ovs:icons.information"></span>
-                    <span style="padding-left: 5px;" data-bind="text: name, visible: name() !== undefined"></span>
-                </a>
-            </li>
-            <li class="actions">
-                <span data-i18n="ovs:generic.actions"></span>:
-                <button type="button" class="btn btn-mini btn-default"
-                        id="buttonVpoolSync"
-                        data-bind="click: function() { $root.sync(); },
-                                   style: { color: '#428bca' },
-                                   tooltip: 'ovs:vpools.detail.sync',
-                                   enable: $.inArray('write', $root.shared.user.roles()) !== -1">
-                    <span class="fa" data-i18n="[html]ovs:icons.sync"></span>
-                </button>
-            </li>
-        </ul>
-        <div class="tab-content">
-            <div class="tab-pane active" id="information" style="padding: 15px;">
-                <table style="width: 100%;">
-                    <thead>
-                        <tr>
-                            <th data-i18n="ovs:vpools.statistics" colspan="2"></th>
-                            <th data-i18n="ovs:vpools.backend" colspan="2"></th>
-                        </tr>
-                    </thead>
-                    <tbody>
-                        <tr>
-                            <td style="width: 15%;" data-i18n="ovs:generic.storeddata"></td>
-                            <td style="width: 35%;"><span data-bind="text: storedData"></span></td>
-                            <td style="width: 15%;" data-i18n="ovs:vpools.backendtype"></td>
-                            <td style="width: 35%;"><span data-bind="translate: 'ovs:generic.backendtypes.' + backendType()"></span></td>
-                        </tr>
-                        <tr>
-                            <td data-i18n="ovs:generic.cache"></td>
-                            <td><span data-bind="text: cacheRatio"></span></td>
-                            <td data-i18n="ovs:vpools.backendconnection"></td>
-                            <td><span data-bind="text: backendConnection() ? backendConnection() : '-'"></span></td>
-                        </tr>
-                        <tr>
-                            <td data-i18n="ovs:generic.iops"></td>
-                            <td><span data-bind="text: iops"></span></td>
-                            <td data-i18n="ovs:vpools.backendlogin"></td>
-                            <td><span data-bind="text: backendLogin() ? backendLogin() : '-'"></span></td>
-                        </tr>
-                        <tr>
-                            <td data-i18n="ovs:generic.readspeed"></td>
-                            <td><span data-bind="text: readSpeed"></span></td>
-                            <td data-i18n="ovs:generic.readspeed"></td>
-                            <td><span data-bind="text: backendReadSpeed"></span></td>
-                        </tr>
-                        <tr>
-                            <td data-i18n="ovs:generic.writespeed"></td>
-                            <td><span data-bind="text: writeSpeed"></span></td>
-                            <td data-i18n="ovs:generic.writespeed"></td>
-                            <td><span data-bind="text: backendWriteSpeed"></span></td>
-                        </tr>
-                        <tr>
-                            <td data-i18n="ovs:generic.nrofvmachines"></td>
-                            <td><span data-bind="text: vMachines().length"></span></td>
-                            <td colspan="2">&nbsp;</td>
-                        </tr>
-                        <tr>
-                            <td data-i18n="ovs:generic.nrofvdisks"></td>
-                            <td><span data-bind="text: vDisks().length"></span></td>
-                            <td colspan="2">&nbsp;</td>
-                        </tr>
-                    </tbody>
-                </table>
-            </div>
-        </div>
-    </div>
-    <div>
-        <ul class="nav nav-tabs">
-            <li class="active" data-bind="tooltip: 'ovs:generic.vmachines'">
-                <a href="#vmachines" data-toggle="tab" class="fa" data-i18n="[html]ovs:icons.vmachines"></a>
-            </li>
-            <li data-bind="tooltip: 'ovs:generic.vdisks'">
-                <a href="#vdisks" data-toggle="tab" class="fa" data-i18n="[html]ovs:icons.vdisks"></a>
-            </li>
-            <li data-bind="tooltip: 'ovs:generic.management', visible: $.inArray('manage', $root.shared.user.roles()) !== -1">
-                <a href="#management" data-toggle="tab" class="fa" data-i18n="[html]ovs:icons.management"></a>
-            </li>
-        </ul>
-        <div class="tab-content">
-            <div class="tab-pane active" id="vmachines" style="padding: 15px;">
-                <h4 data-i18n="ovs:vmachines.title"></h4>
-                <div data-bind="pager: { loadData: $parent.loadVMachines, headers: $parent.vMachineHeaders, refreshInterval: 5000, controls: true }">
-                    <table data-dummy="dummy">
-                        <tr data-part="vitem" data-bind="attr: { id: 'vmachine_' + guid() }">
-                            <td>
-                                <i data-bind="visible: loading" style="position: relative; left: -25px; margin-right: -15px;"
-                                   class="fa fa-spin" data-i18n="[html]ovs:icons.loading"></i>
-                                <a data-bind="html: loaded() ? (name() ? name() : '<i>name not set</i>') : '',
-                                              attr: { href: $root.shared.routing.loadHash('vmachine-detail', { guid: guid }) }"></a>
-                            </td>
-                            <td data-bind="lazylist: { items: storageRouters, loadedObservable: 'loaded' }">
-                                <a data-part="entry"
-                                   data-bind="text: name,
-                                              attr: { href: $root.shared.routing.loadHash('storagerouter-detail', { guid: guid }) }"></a>
-                            </td>
-                            <td><span data-bind="text: vDisks().length"></span></td>
-                            <td><span data-bind="text: storedData"></span></td>
-                            <td><span data-bind="text: cacheRatio"></span></td>
-                            <td><span data-bind="text: iops"></span></td>
-                            <td><span data-bind="text: readSpeed"></span></td>
-                            <td><span data-bind="text: writeSpeed"></span></td>
-                            <td>
-                                <div data-bind="status: {
-                                                    colors: {
-                                                        green: $.inArray(failoverMode(), ['ok_standalone', 'ok_sync']) !== -1,
-                                                        yellow: failoverMode() == 'catch_up',
-                                                        red: failoverMode() == 'degraded'
-                                                    },
-                                                    defaultColor: 'lightgrey'
-                                                }, tooltip: 'ovs:generic.states.foc.' + failoverMode()"
-                                     style="width: 14px; height: 14px;"></div>
-                            </td>
-                        </tr>
-                    </table>
-                </div>
-            </div>
-            <div class="tab-pane" id="vdisks" style="padding: 15px;">
-                <h4 data-i18n="ovs:vdisks.title"></h4>
-                <div data-bind="pager: { loadData: $parent.loadVDisks, headers: $parent.vDiskHeaders, refreshInterval: 5000, controls: true }">
-                    <table data-dummy="dummy">
-                        <tr data-part="vitem" data-bind="attr: { id: 'vdisk_' + guid() }">
-                            <td>
-                                <i data-bind="visible: loading" style="position: relative; left: -25px; margin-right: -15px;"
-                                   class="fa fa-spin" data-i18n="[html]ovs:icons.loading"></i>
-                                <a data-bind="html: loaded() ? (name() ? name() : '<i>name not set</i>') : '',
-                                              attr: { href: $root.shared.routing.loadHash('vdisk-detail', { guid: guid }) }"></a>
-                            </td>
-                            <td>
-                                <span data-bind="lazyloader: { item: vMachine, loadedObservable: 'loaded', undefinedLoading: false }">
-                                    <a data-part="lazy-entry"
-                                       data-bind="text: item().name,
-                                                  attr: { href: $root.shared.routing.loadHash('vmachine-detail', { guid: item().guid }) }"></a>
-                                </span>
-                            </td>
-                            <td><span data-bind="text: size"></span></td>
-                            <td><span data-bind="text: storedData"></span></td>
-                            <td><span data-bind="text: cacheRatio"></span></td>
-                            <td><span data-bind="text: iops"></span></td>
-                            <td><span data-bind="text: readSpeed"></span></td>
-                            <td><span data-bind="text: writeSpeed"></span></td>
-                            <td>
-                                <div data-bind="status: {
-                                                    colors: {
-                                                        green: $.inArray(failoverMode(), ['ok_standalone', 'ok_sync']) !== -1,
-                                                        yellow: failoverMode() == 'catch_up',
-                                                        red: failoverMode() == 'degraded'
-                                                    },
-                                                    defaultColor: 'lightgrey'
-                                                }, tooltip: 'ovs:generic.states.foc.' + failoverMode()"
-                                     style="width: 14px; height: 14px;"></div>
-                            </td>
-                        </tr>
-                    </table>
-                </div>
-            </div>
-            <div class="tab-pane" id="management" style="padding: 15px;" data-bind="visible: $.inArray('manage', $root.shared.user.roles()) !== -1">
-                <table class="table table-noborder" style="width: 100%;">
-                    <tbody>
-                        <tr>
-                            <td style="width: 90px; padding: 10px 0 20px 0;">
-                                <button id="btn.vpool.management" type="button" class="btn btn-lg" data-bind="enable: false">
-                                    <span class="fa fa-1p5x" data-i18n="[html]ovs:icons.storageroutervpoollink"></span>
-                                </button>
-                            </td>
-                            <td style="padding: 0 0 20px 0;">
-                                <h4 data-i18n="ovs:vpools.detail.storageroutervpoollink"></h4>
-                                <span class="fa fa-spin" data-bind="visible: !$root.storageRoutersLoaded()" data-i18n="[html]ovs:icons.loading"></span>
-                                <div data-bind="foreach: $root.storageRouters">
-                                    <div>
-                                        <span class="alert" data-bind="css: {
-                                                                           'alert-danger': $.inArray(guid(), $parent.storageRouterGuids()) !== -1 && $.inArray(guid(), $root.checkedStorageRouterGuids()) === -1,
-                                                                           'alert-success': $.inArray(guid(), $parent.storageRouterGuids()) === -1 && $.inArray(guid(), $root.checkedStorageRouterGuids()) !== -1
-                                                                       }"
-                                              style="padding: 2px 5px 3px 5px;">
-                                            <input type="checkbox" data-bind="attr: { id: 'storagerouter_' + guid() }, checkedValue: guid(),
-                                                                              checked: $root.checkedStorageRouterGuids,
-                                                                              disable: $parent.backendType() === 'local' && $.inArray(guid(), $parent.storageRouterGuids()) === -1"
-                                                    style="vertical-align: text-bottom;">
-                                            <label data-bind="attr: { for: 'storagerouter_' + guid() }" style="font-weight: normal; margin-left: 7px;">
-                                                <span data-bind="text: name"></span>
-                                            </label>
-                                            <span data-bind="visible: $.inArray(guid(), $parent.storageRouterGuids()) !== -1 && $.inArray(guid(), $root.checkedStorageRouterGuids()) === -1"
-                                                  class="fa" data-i18n="[html]ovs:icons.delete" style="margin-left: 7px;"></span>
-                                            <span data-bind="visible: $.inArray(guid(), $parent.storageRouterGuids()) === -1 && $.inArray(guid(), $root.checkedStorageRouterGuids()) !== -1"
-                                                  class="fa" data-i18n="[html]ovs:icons.add" style="margin-left: 7px;"></span>
-                                        </span>
-                                        <span class="fa fa-spin" data-i18n="[html]ovs:icons.loading" style="margin-left: 10px;"
-                                              data-bind="visible: $root.updatingStorageRouters() && $parent.backendType() !== 'local' && (
-                                                             ($.inArray(guid(), $root.checkedStorageRouterGuids()) !== -1 && $.inArray(guid(), $parent.storageRouterGuids()) === -1) ||
-                                                             ($.inArray(guid(), $root.checkedStorageRouterGuids()) === -1 && $.inArray(guid(), $parent.storageRouterGuids()) !== -1)
-                                                         )" ></span>
-                                    </div>
-                                </div>
-                                <div data-bind="visible: backendType() === 'local'" class="alert alert-warning"
-                                     data-i18n="ovs:vpools.detail.localvpool" style="margin-top: 10px;"></div>
-                                <button class="btn btn-default" id="buttonVpoolSaveChanges" data-bind="click: $root.updateStorageRouterServing,
-                                                                           enable: $root.pendingStorageRouters().length > 0 || $root.removingStorageRouters().length > 0"
-                                        style="margin-top: 10px;">
-                                    <span data-i18n="ovs:vpools.detail.updateserving"></span>
-                                </button>
-                            </td>
-                        </tr>
-                        <tr>
-                            <td style="width: 90px; padding: 10px 0 20px 0;">
-                                <button type="button" class="btn btn-lg" data-bind="enable: false">
-                                    <span class="fa fa-1p5x" data-i18n="[html]ovs:icons.logs"></span>
-                                </button>
-                            </td>
-                            <td style="padding: 0 0 20px 0;">
-                                <h4 data-i18n="ovs:vpools.detail.logging"></h4>
-                                <p>
-                                    <span data-i18n="ovs:vpools.detail.logginginfo1"></span>
-                                    <a class="hand" data-bind="attr: { href: '/logging/index.html#/dashboard/file/logstash.json?query=(tags:*volumedriver*%20OR%20tags:*failovercache*)%20AND%20path:*' + name() + '.log*'  }"><span data-i18n="ovs:vpools.detail.logginginfo2"></span><i style="color: lightgrey; padding-left: 5px; padding-right: 5px;" class="fa" data-i18n="[html]ovs:icons.externallink"></i></a>
-                                    <span data-i18n="ovs:vpools.detail.logginginfo3"></span>
-                                </p>
-                            </td>
-                        </tr>
-                        <tr>
-                            <td style="width: 90px; padding: 10px 0 20px 0;">
-                                <button type="button" class="btn btn-lg" data-bind="enable: false">
-                                    <span class="fa fa-1p5x" data-i18n="[html]ovs:icons.configuration"></span>
-                                </button>
-                            </td>
-                            <td style="padding: 0 0 20px 0;">
-                                <h4 data-i18n="ovs:vpools.detail.configuration"></h4>
-                                <p data-i18n="ovs:vpools.detail.configurationinfo"></p>
-                                <ul>
-                                    <li>
-                                        <span data-i18n="ovs:generic.limitiops"></span>:
-                                        <input data-bind="value: configIops, valueUpdate: 'afterkeydown'" placeholder=" -" style="margin: 5px;" />
-                                    </li>
-                                    <li>
-                                        <span data-i18n="ovs:generic.cachestrategy"></span>:
-                                        <span data-bind="dropdown: {
-                                                             items: cacheStrategies, target: configCacheStrategy,
-                                                             text: function(item) {
-                                                                 if (item === undefined) {
-                                                                     return '-';
-                                                                 }
-                                                                 return $.t('ovs:generic.cachestrategies.' + item.name);
-                                                             }, key: 'name', keyisfunction: false, small: true
-                                                         }" style="margin-left: 5px;"></span>
-                                    </li>
-                                    <li>
-                                        <span data-i18n="ovs:generic.maxnondispcachesize"></span>:
-                                        <input data-bind="value: configCacheSize, valueUpdate: 'afterkeydown'" placeholder=" -" style="margin: 5px;" />
-                                    </li>
-                                    <li>
-                                        <span data-i18n="ovs:generic.hasfailovercache"></span>:
-                                        <span data-bind="dropdown: {
-                                                             items: hasFOC, target: configFoc,
-                                                             text: function(item) {
-                                                                 if (item === undefined) {
-                                                                     return '-';
-                                                                 }
-                                                                 return $.t('ovs:generic.' + (item.value ? 'yes' : 'no'));
-                                                             }, key: 'value', keyisfunction: false, small: true
-                                                         }" style="margin-left: 5px;"></span>
-                                    </li>
-                                </ul>
-                                <button data-bind="click: function() { $root.saveConfiguration() }, enable: configChanged()" class="btn btn-default" data-i18n="ovs:generic.save"></button>
-                            </td>
-                        </tr>
-                    </tbody>
-                </table>
-            </div>
-        </div>
-    </div>
-</section>
-=======
-<!--
-Copyright 2014 Open vStorage NV
-
-Licensed under the Apache License, Version 2.0 (the "License");
-you may not use this file except in compliance with the License.
-You may obtain a copy of the License at
-
-    http://www.apache.org/licenses/LICENSE-2.0
-
-Unless required by applicable law or agreed to in writing, software
-distributed under the License is distributed on an "AS IS" BASIS,
-WITHOUT WARRANTIES OR CONDITIONS OF ANY KIND, either express or implied.
-See the License for the specific language governing permissions and
-limitations under the License.
--->
-<section data-bind="with: vPool()">
-	<ol class="breadcrumb">
-	    <li class="active" data-bind="text: name"></li>
-	</ol>
-    <div>
-        <ul class="nav nav-tabs">
-            <li class="active">
-                <a href="#information" data-toggle="tab" >
-                    <span class="fa" data-i18n="[html]ovs:icons.information"></span>
-                    <span style="padding-left: 5px;" data-bind="text: name, visible: name() !== undefined"></span>
-                </a>
-            </li>
-            <li class="actions">
-                <span data-i18n="ovs:generic.actions"></span>:
-                <button type="button" class="btn btn-mini btn-default"
-                        id="buttonVpoolSync"
-                        data-bind="click: function() { $root.sync(); },
-                                   style: { color: '#428bca' },
-                                   tooltip: 'ovs:vpools.detail.sync',
-                                   enable: $root.shared.user.roles().contains('write')">
-                    <span class="fa" data-i18n="[html]ovs:icons.sync"></span>
-                </button>
-            </li>
-        </ul>
-        <div class="tab-content">
-            <div class="tab-pane active" id="information" style="padding: 15px;">
-                <table style="width: 100%;">
-                    <thead>
-                        <tr>
-                            <th data-i18n="ovs:vpools.statistics" colspan="2"></th>
-                            <th data-i18n="ovs:vpools.backend" colspan="2"></th>
-                        </tr>
-                    </thead>
-                    <tbody>
-                        <tr>
-                            <td style="width: 15%;" data-i18n="ovs:generic.storeddata"></td>
-                            <td style="width: 35%;"><span data-bind="text: storedData"></span></td>
-                            <td style="width: 15%;" data-i18n="ovs:vpools.backendtype"></td>
-                            <td style="width: 35%;">
-                                <span data-bind="lazyloader: { item: backendType, loadedObservable: 'loaded', undefinedLoading: false }">
-                                    <span data-part="lazy-entry" data-bind="translate: 'ovs:generic.backendtypes.' + item().code()"></span>
-                                </span>
-                            </td>
-                        </tr>
-                        <tr>
-                            <td data-i18n="ovs:generic.cache"></td>
-                            <td><span data-bind="text: cacheRatio"></span></td>
-                            <td data-i18n="ovs:vpools.backendconnection"></td>
-                            <td><span data-bind="text: backendConnection() ? backendConnection() : '-'"></span></td>
-                        </tr>
-                        <tr>
-                            <td data-i18n="ovs:generic.iops"></td>
-                            <td><span data-bind="text: iops"></span></td>
-                            <td data-i18n="ovs:vpools.backendlogin"></td>
-                            <td><span data-bind="text: backendLogin() ? backendLogin() : '-'"></span></td>
-                        </tr>
-                        <tr>
-                            <td data-i18n="ovs:generic.readspeed"></td>
-                            <td><span data-bind="text: readSpeed"></span></td>
-                            <td data-i18n="ovs:generic.readspeed"></td>
-                            <td><span data-bind="text: backendReadSpeed"></span></td>
-                        </tr>
-                        <tr>
-                            <td data-i18n="ovs:generic.writespeed"></td>
-                            <td><span data-bind="text: writeSpeed"></span></td>
-                            <td data-i18n="ovs:generic.writespeed"></td>
-                            <td><span data-bind="text: backendWriteSpeed"></span></td>
-                        </tr>
-                        <tr>
-                            <td data-i18n="ovs:generic.nrofvmachines"></td>
-                            <td><span data-bind="text: vMachines().length"></span></td>
-                            <td colspan="2">&nbsp;</td>
-                        </tr>
-                        <tr>
-                            <td data-i18n="ovs:generic.nrofvdisks"></td>
-                            <td><span data-bind="text: vDisks().length"></span></td>
-                            <td colspan="2">&nbsp;</td>
-                        </tr>
-                    </tbody>
-                </table>
-            </div>
-        </div>
-    </div>
-    <div>
-        <ul class="nav nav-tabs">
-            <li class="active" data-bind="tooltip: 'ovs:generic.vmachines'">
-                <a href="#vmachines" data-toggle="tab" class="fa" data-i18n="[html]ovs:icons.vmachines"></a>
-            </li>
-            <li data-bind="tooltip: 'ovs:generic.vdisks'">
-                <a href="#vdisks" data-toggle="tab" class="fa" data-i18n="[html]ovs:icons.vdisks"></a>
-            </li>
-            <li data-bind="tooltip: 'ovs:generic.management', visible: $root.shared.user.roles().contains('manage')">
-                <a href="#management" data-toggle="tab" class="fa" data-i18n="[html]ovs:icons.management"></a>
-            </li>
-        </ul>
-        <div class="tab-content">
-            <div class="tab-pane active" id="vmachines" style="padding: 15px;">
-                <h4 data-i18n="ovs:vmachines.title"></h4>
-                <div data-bind="pager: { loadData: $parent.loadVMachines, headers: $parent.vMachineHeaders, refreshInterval: 5000, controls: true }">
-                    <table data-dummy="dummy">
-                        <tr data-part="vitem" data-bind="attr: { id: 'vmachine_' + guid() }">
-                            <td style="position: relative;">
-                                <span data-bind="visible: loading()" style="position: absolute; top: 7px; left: -15px;">
-                                   <i class="fa fa-spin" data-i18n="[html]ovs:icons.loading"></i>
-                                </span>
-                                <a data-bind="html: loaded() ? (name() ? name() : '<i>name not set</i>') : '',
-                                              attr: { href: $root.shared.routing.loadHash('vmachine-detail', { guid: guid }) }"></a>
-                            </td>
-                            <td data-bind="lazylist: { items: storageRouters, loadedObservable: 'loaded' }">
-                                <a data-part="entry"
-                                   data-bind="text: name,
-                                              attr: { href: $root.shared.routing.loadHash('storagerouter-detail', { guid: guid }) }"></a>
-                            </td>
-                            <td><span data-bind="text: vDisks().length"></span></td>
-                            <td><span data-bind="text: storedData"></span></td>
-                            <td><span data-bind="text: cacheRatio"></span></td>
-                            <td><span data-bind="text: iops"></span></td>
-                            <td><span data-bind="text: readSpeed"></span></td>
-                            <td><span data-bind="text: writeSpeed"></span></td>
-                            <td>
-                                <div data-bind="status: {
-                                                    colors: {
-                                                        green: ['ok_standalone', 'ok_sync'].contains(failoverMode()),
-                                                        orange: failoverMode() == 'catch_up',
-                                                        red: failoverMode() == 'degraded'
-                                                    },
-                                                    defaultColor: 'lightgrey'
-                                                }, tooltip: 'ovs:generic.states.foc.' + failoverMode()"
-                                     style="width: 14px; height: 14px;"></div>
-                            </td>
-                        </tr>
-                    </table>
-                </div>
-            </div>
-            <div class="tab-pane" id="vdisks" style="padding: 15px;">
-                <h4 data-i18n="ovs:vdisks.title"></h4>
-                <div data-bind="pager: { loadData: $parent.loadVDisks, headers: $parent.vDiskHeaders, refreshInterval: 5000, controls: true }">
-                    <table data-dummy="dummy">
-                        <tr data-part="vitem" data-bind="attr: { id: 'vdisk_' + guid() }">
-                            <td style="position: relative;">
-                                <span data-bind="visible: loading()" style="position: absolute; top: 7px; left: -15px;">
-                                   <i class="fa fa-spin" data-i18n="[html]ovs:icons.loading"></i>
-                                </span>
-                                <a data-bind="html: loaded() ? (name() ? name() : '<i>name not set</i>') : '',
-                                              attr: { href: $root.shared.routing.loadHash('vdisk-detail', { guid: guid }) }"></a>
-                            </td>
-                            <td>
-                                <span data-bind="lazyloader: { item: vMachine, loadedObservable: 'loaded', undefinedLoading: false }">
-                                    <a data-part="lazy-entry"
-                                       data-bind="text: item().name,
-                                                  attr: { href: $root.shared.routing.loadHash('vmachine-detail', { guid: item().guid }) }"></a>
-                                </span>
-                            </td>
-                            <td><span data-bind="text: size"></span></td>
-                            <td><span data-bind="text: storedData"></span></td>
-                            <td><span data-bind="text: cacheRatio"></span></td>
-                            <td><span data-bind="text: iops"></span></td>
-                            <td><span data-bind="text: readSpeed"></span></td>
-                            <td><span data-bind="text: writeSpeed"></span></td>
-                            <td>
-                                <div data-bind="status: {
-                                                    colors: {
-                                                        green: ['ok_standalone', 'ok_sync'].contains(failoverMode()),
-                                                        orange: failoverMode() == 'catch_up',
-                                                        red: failoverMode() == 'degraded'
-                                                    },
-                                                    defaultColor: 'lightgrey'
-                                                }, tooltip: 'ovs:generic.states.foc.' + failoverMode()"
-                                     style="width: 14px; height: 14px;"></div>
-                            </td>
-                        </tr>
-                    </table>
-                </div>
-            </div>
-            <div class="tab-pane" id="management" style="padding: 15px;" data-bind="visible: $root.shared.user.roles().contains('manage')">
-                <table class="table table-noborder" style="width: 100%;">
-                    <tbody>
-                        <tr>
-                            <td style="width: 90px; vertical-align: middle; padding: 0 0 20px 0;">
-                                <button id="btn.vpool.management" type="button" class="btn btn-lg" data-bind="enable: false">
-                                    <span class="fa fa-1p5x" data-i18n="[html]ovs:icons.storageroutervpoollink"></span>
-                                </button>
-                            </td>
-                            <td style="padding: 0 0 20px 0;">
-                                <h4 data-i18n="ovs:vpools.detail.storageroutervpoollink"></h4>
-                                <table class="table table-noborder table-hover table-condensed">
-                                    <thead>
-                                        <tr>
-                                            <th><span data-i18n="ovs:generic.storagerouter"></span></th>
-                                            <th style="width: 125px;"><span data-i18n="ovs:generic.actions"></span></th>
-                                        </tr>
-                                    </thead>
-                                    <tbody>
-                                        <!-- ko foreach: $root.storageRouters() -->
-                                            <tr>
-                                                <td><span data-bind="text: name"></span></td>
-                                                <!-- ko if: !$root.checkedStorageRouterGuids().contains(guid()) -->
-                                                <td>
-                                                    <button type="button"
-                                                            class="btn btn-mini btn-default"
-                                                            data-bind="click: $root.addStorageRouter,
-                                                                       attr: { id: 'button_add_' + guid()},
-                                                                       visible: $root.updatingStorageRouters() === false ">
-                                                        <span class="fa" data-i18n="[html]ovs:icons.add"></span>
-                                                    </button>
-                                                </td>
-                                                <!-- /ko -->
-                                                <!-- ko if: $root.checkedStorageRouterGuids().contains(guid()) -->
-                                                <td>
-                                                    <button type="button"
-                                                            class="btn btn-mini btn-default"
-                                                            data-bind="click: $root.removeStorageRouter,
-                                                                       attr: { id: 'button_remove_' + guid()},
-                                                                       visible: $root.updatingStorageRouters() === false ">
-                                                        <span class="fa" data-i18n="[html]ovs:icons.delete"></span>
-                                                    </button>
-                                                    <span class="fa-stack">
-                                                        <i data-bind="click: function() { $root.reconfigurePmachine(guid(), true); },
-                                                                      tooltip: 'ovs:wizards.linkhosts.gather.configure',
-                                                                      visible: $root.updatingStorageRouters() === false &&
-                                                                               pMachine() !== undefined &&
-                                                                               !(pMachine().mgmtCenterGuid() === undefined || pMachine().mgmtCenterGuid() === null)"
-                                                           class="hand fa fa-fw fa-stack-1x" data-i18n="[html]ovs:icons.cog">
-                                                        </i>
-                                                        <i data-bind="click: function() { $root.reconfigurePmachine(guid(), false); },
-                                                                      tooltip: 'ovs:wizards.linkhosts.gather.unconfigure',
-                                                                      style: { color: 'red' },
-                                                                      visible: $root.updatingStorageRouters() === false &&
-                                                                               pMachine() !== undefined &&
-                                                                               !(pMachine().mgmtCenterGuid() === undefined || pMachine().mgmtCenterGuid() === null) &&
-                                                                               pMachine().isVPoolConfigured()[$root.vPool().guid()]"
-                                                           class="hand fa fa-fw fa-stack-1px6" data-i18n="[html]ovs:icons.ban">
-                                                        </i>
-                                                    </span>
-                                                </td>
-                                                <!-- /ko -->
-                                            </tr>
-                                        <!-- /ko -->
-                                    </tbody>
-                                </table>
-                                <div data-bind="visible: backendType() === 'local'" class="alert alert-warning"
-                                     data-i18n="ovs:vpools.detail.localvpool" style="margin-top: 10px;"></div>
-                            </td>
-                        </tr>
-                    </tbody>
-                </table>
-            </div>
-        </div>
-    </div>
-</section>
->>>>>>> f9051848
+<!--
+Copyright 2014 Open vStorage NV
+
+Licensed under the Apache License, Version 2.0 (the "License");
+you may not use this file except in compliance with the License.
+You may obtain a copy of the License at
+
+    http://www.apache.org/licenses/LICENSE-2.0
+
+Unless required by applicable law or agreed to in writing, software
+distributed under the License is distributed on an "AS IS" BASIS,
+WITHOUT WARRANTIES OR CONDITIONS OF ANY KIND, either express or implied.
+See the License for the specific language governing permissions and
+limitations under the License.
+-->
+<section data-bind="with: vPool()">
+	<ol class="breadcrumb">
+	    <li class="active" data-bind="text: name"></li>
+	</ol>
+    <div>
+        <ul class="nav nav-tabs">
+            <li class="active">
+                <a href="#information" data-toggle="tab" >
+                    <span class="fa" data-i18n="[html]ovs:icons.information"></span>
+                    <span style="padding-left: 5px;" data-bind="text: name, visible: name() !== undefined"></span>
+                </a>
+            </li>
+            <li class="actions">
+                <span data-i18n="ovs:generic.actions"></span>:
+                <button type="button" class="btn btn-mini btn-default"
+                        id="buttonVpoolSync"
+                        data-bind="click: function() { $root.sync(); },
+                                   style: { color: '#428bca' },
+                                   tooltip: 'ovs:vpools.detail.sync',
+                                   enable: $root.shared.user.roles().contains('write')">
+                    <span class="fa" data-i18n="[html]ovs:icons.sync"></span>
+                </button>
+            </li>
+        </ul>
+        <div class="tab-content">
+            <div class="tab-pane active" id="information" style="padding: 15px;">
+                <table style="width: 100%;">
+                    <thead>
+                        <tr>
+                            <th data-i18n="ovs:vpools.statistics" colspan="2"></th>
+                            <th data-i18n="ovs:vpools.backend" colspan="2"></th>
+                        </tr>
+                    </thead>
+                    <tbody>
+                        <tr>
+                            <td style="width: 15%;" data-i18n="ovs:generic.storeddata"></td>
+                            <td style="width: 35%;"><span data-bind="text: storedData"></span></td>
+                            <td style="width: 15%;" data-i18n="ovs:vpools.backendtype"></td>
+                            <td style="width: 35%;">
+                                <span data-bind="lazyloader: { item: backendType, loadedObservable: 'loaded', undefinedLoading: false }">
+                                    <span data-part="lazy-entry" data-bind="translate: 'ovs:generic.backendtypes.' + item().code()"></span>
+                                </span>
+                            </td>
+                        </tr>
+                        <tr>
+                            <td data-i18n="ovs:generic.cache"></td>
+                            <td><span data-bind="text: cacheRatio"></span></td>
+                            <td data-i18n="ovs:vpools.backendconnection"></td>
+                            <td><span data-bind="text: backendConnection() ? backendConnection() : '-'"></span></td>
+                        </tr>
+                        <tr>
+                            <td data-i18n="ovs:generic.iops"></td>
+                            <td><span data-bind="text: iops"></span></td>
+                            <td data-i18n="ovs:vpools.backendlogin"></td>
+                            <td><span data-bind="text: backendLogin() ? backendLogin() : '-'"></span></td>
+                        </tr>
+                        <tr>
+                            <td data-i18n="ovs:generic.readspeed"></td>
+                            <td><span data-bind="text: readSpeed"></span></td>
+                            <td data-i18n="ovs:generic.readspeed"></td>
+                            <td><span data-bind="text: backendReadSpeed"></span></td>
+                        </tr>
+                        <tr>
+                            <td data-i18n="ovs:generic.writespeed"></td>
+                            <td><span data-bind="text: writeSpeed"></span></td>
+                            <td data-i18n="ovs:generic.writespeed"></td>
+                            <td><span data-bind="text: backendWriteSpeed"></span></td>
+                        </tr>
+                        <tr>
+                            <td data-i18n="ovs:generic.nrofvmachines"></td>
+                            <td><span data-bind="text: vMachines().length"></span></td>
+                            <td colspan="2">&nbsp;</td>
+                        </tr>
+                        <tr>
+                            <td data-i18n="ovs:generic.nrofvdisks"></td>
+                            <td><span data-bind="text: vDisks().length"></span></td>
+                            <td colspan="2">&nbsp;</td>
+                        </tr>
+                    </tbody>
+                </table>
+            </div>
+        </div>
+    </div>
+    <div>
+        <ul class="nav nav-tabs">
+            <li class="active" data-bind="tooltip: 'ovs:generic.vmachines'">
+                <a href="#vmachines" data-toggle="tab" class="fa" data-i18n="[html]ovs:icons.vmachines"></a>
+            </li>
+            <li data-bind="tooltip: 'ovs:generic.vdisks'">
+                <a href="#vdisks" data-toggle="tab" class="fa" data-i18n="[html]ovs:icons.vdisks"></a>
+            </li>
+            <li data-bind="tooltip: 'ovs:generic.management', visible: $root.shared.user.roles().contains('manage')">
+                <a href="#management" data-toggle="tab" class="fa" data-i18n="[html]ovs:icons.management"></a>
+            </li>
+        </ul>
+        <div class="tab-content">
+            <div class="tab-pane active" id="vmachines" style="padding: 15px;">
+                <h4 data-i18n="ovs:vmachines.title"></h4>
+                <div data-bind="pager: { loadData: $parent.loadVMachines, headers: $parent.vMachineHeaders, refreshInterval: 5000, controls: true }">
+                    <table data-dummy="dummy">
+                        <tr data-part="vitem" data-bind="attr: { id: 'vmachine_' + guid() }">
+                            <td style="position: relative;">
+                                <span data-bind="visible: loading()" style="position: absolute; top: 7px; left: -15px;">
+                                   <i class="fa fa-spin" data-i18n="[html]ovs:icons.loading"></i>
+                                </span>
+                                <a data-bind="html: loaded() ? (name() ? name() : '<i>name not set</i>') : '',
+                                              attr: { href: $root.shared.routing.loadHash('vmachine-detail', { guid: guid }) }"></a>
+                            </td>
+                            <td data-bind="lazylist: { items: storageRouters, loadedObservable: 'loaded' }">
+                                <a data-part="entry"
+                                   data-bind="text: name,
+                                              attr: { href: $root.shared.routing.loadHash('storagerouter-detail', { guid: guid }) }"></a>
+                            </td>
+                            <td><span data-bind="text: vDisks().length"></span></td>
+                            <td><span data-bind="text: storedData"></span></td>
+                            <td><span data-bind="text: cacheRatio"></span></td>
+                            <td><span data-bind="text: iops"></span></td>
+                            <td><span data-bind="text: readSpeed"></span></td>
+                            <td><span data-bind="text: writeSpeed"></span></td>
+                            <td>
+                                <div data-bind="status: {
+                                                    colors: {
+                                                        green: ['ok_standalone', 'ok_sync'].contains(failoverMode()),
+                                                        orange: failoverMode() == 'catch_up',
+                                                        red: failoverMode() == 'degraded'
+                                                    },
+                                                    defaultColor: 'lightgrey'
+                                                }, tooltip: 'ovs:generic.states.foc.' + failoverMode()"
+                                     style="width: 14px; height: 14px;"></div>
+                            </td>
+                        </tr>
+                    </table>
+                </div>
+            </div>
+            <div class="tab-pane" id="vdisks" style="padding: 15px;">
+                <h4 data-i18n="ovs:vdisks.title"></h4>
+                <div data-bind="pager: { loadData: $parent.loadVDisks, headers: $parent.vDiskHeaders, refreshInterval: 5000, controls: true }">
+                    <table data-dummy="dummy">
+                        <tr data-part="vitem" data-bind="attr: { id: 'vdisk_' + guid() }">
+                            <td style="position: relative;">
+                                <span data-bind="visible: loading()" style="position: absolute; top: 7px; left: -15px;">
+                                   <i class="fa fa-spin" data-i18n="[html]ovs:icons.loading"></i>
+                                </span>
+                                <a data-bind="html: loaded() ? (name() ? name() : '<i>name not set</i>') : '',
+                                              attr: { href: $root.shared.routing.loadHash('vdisk-detail', { guid: guid }) }"></a>
+                            </td>
+                            <td>
+                                <span data-bind="lazyloader: { item: vMachine, loadedObservable: 'loaded', undefinedLoading: false }">
+                                    <a data-part="lazy-entry"
+                                       data-bind="text: item().name,
+                                                  attr: { href: $root.shared.routing.loadHash('vmachine-detail', { guid: item().guid }) }"></a>
+                                </span>
+                            </td>
+                            <td><span data-bind="text: size"></span></td>
+                            <td><span data-bind="text: storedData"></span></td>
+                            <td><span data-bind="text: cacheRatio"></span></td>
+                            <td><span data-bind="text: iops"></span></td>
+                            <td><span data-bind="text: readSpeed"></span></td>
+                            <td><span data-bind="text: writeSpeed"></span></td>
+                            <td>
+                                <div data-bind="status: {
+                                                    colors: {
+                                                        green: ['ok_standalone', 'ok_sync'].contains(failoverMode()),
+                                                        orange: failoverMode() == 'catch_up',
+                                                        red: failoverMode() == 'degraded'
+                                                    },
+                                                    defaultColor: 'lightgrey'
+                                                }, tooltip: 'ovs:generic.states.foc.' + failoverMode()"
+                                     style="width: 14px; height: 14px;"></div>
+                            </td>
+                        </tr>
+                    </table>
+                </div>
+            </div>
+            <div class="tab-pane" id="management" style="padding: 15px;" data-bind="visible: $root.shared.user.roles().contains('manage')">
+                <table class="table table-noborder" style="width: 100%;">
+                    <tbody>
+                        <tr>
+                             <td style="width: 90px; vertical-align: middle; padding: 0 0 20px 0;">
+                                <button id="btn.vpool.management" type="button" class="btn btn-lg" data-bind="enable: false">
+                                    <span class="fa fa-1p5x" data-i18n="[html]ovs:icons.storageroutervpoollink"></span>
+                                </button>
+                            </td>
+                            <td style="padding: 0 0 20px 0;">
+                                <h4 data-i18n="ovs:vpools.detail.storageroutervpoollink"></h4>
+                                <table class="table table-noborder table-hover table-condensed">
+                                    <thead>
+                                        <tr>
+                                            <th><span data-i18n="ovs:generic.storagerouter"></span></th>
+                                            <th style="width: 125px;"><span data-i18n="ovs:generic.actions"></span></th>
+                                        </tr>
+                                    </thead>
+                                    <tbody>
+                                        <!-- ko foreach: $root.storageRouters() -->
+                                            <tr>
+                                                <td><span data-bind="text: name"></span></td>
+                                                <!-- ko if: !$root.checkedStorageRouterGuids().contains(guid()) -->
+                                                <td>
+                                                    <button type="button"
+                                                            class="btn btn-mini btn-default"
+                                                            data-bind="click: $root.addStorageRouter,
+                                                                       attr: { id: 'button_add_' + guid()},
+                                                                       visible: $root.updatingStorageRouters() === false ">
+                                                        <span class="fa" data-i18n="[html]ovs:icons.add"></span>
+                                                    </button>
+                                                </td>
+                                                <!-- /ko -->
+                                                <!-- ko if: $root.checkedStorageRouterGuids().contains(guid()) -->
+                                                <td>
+                                                    <button type="button"
+                                                            class="btn btn-mini btn-default"
+                                                            data-bind="click: $root.removeStorageRouter,
+                                                                       attr: { id: 'button_remove_' + guid()},
+                                                                       visible: $root.updatingStorageRouters() === false ">
+                                                        <span class="fa" data-i18n="[html]ovs:icons.delete"></span>
+                                                    </button>
+                                                    <span class="fa-stack">
+                                                        <i data-bind="click: function() { $root.reconfigurePmachine(guid(), true); },
+                                                                      tooltip: 'ovs:wizards.linkhosts.gather.configure',
+                                                                      visible: $root.updatingStorageRouters() === false &&
+                                                                               pMachine() !== undefined &&
+                                                                               !(pMachine().mgmtCenterGuid() === undefined || pMachine().mgmtCenterGuid() === null)"
+                                                           class="hand fa fa-fw fa-stack-1x" data-i18n="[html]ovs:icons.cog">
+                                                        </i>
+                                                        <i data-bind="click: function() { $root.reconfigurePmachine(guid(), false); },
+                                                                      tooltip: 'ovs:wizards.linkhosts.gather.unconfigure',
+                                                                      style: { color: 'red' },
+                                                                      visible: $root.updatingStorageRouters() === false &&
+                                                                               pMachine() !== undefined &&
+                                                                               !(pMachine().mgmtCenterGuid() === undefined || pMachine().mgmtCenterGuid() === null) &&
+                                                                               pMachine().isVPoolConfigured()[$root.vPool().guid()]"
+                                                           class="hand fa fa-fw fa-stack-1px6" data-i18n="[html]ovs:icons.ban">
+                                                        </i>
+                                                    </span>
+                                                </td>
+                                                <!-- /ko -->
+                                            </tr>
+                                        <!-- /ko -->
+                                    </tbody>
+                                </table>
+                                <div data-bind="visible: backendType() === 'local'" class="alert alert-warning"
+                                     data-i18n="ovs:vpools.detail.localvpool" style="margin-top: 10px;"></div>
+                            </td>
+                        </tr>
+                        <tr>
+                            <td style="width: 90px; padding: 10px 0 20px 0;">
+                                <button type="button" class="btn btn-lg" data-bind="enable: false">
+                                    <span class="fa fa-1p5x" data-i18n="[html]ovs:icons.configuration"></span>
+                                </button>
+                            </td>
+                            <td style="padding: 0 0 20px 0;">
+                                <h4 data-i18n="ovs:vpools.detail.configuration"></h4>
+                                <p data-i18n="ovs:vpools.detail.configurationinfo"></p>
+                                <ul>
+                                    <li>
+                                        <span data-i18n="ovs:generic.limitiops"></span>:
+                                        <input data-bind="value: configIops, valueUpdate: 'afterkeydown'" placeholder=" -" style="margin: 5px;" />
+                                    </li>
+                                    <li>
+                                        <span data-i18n="ovs:generic.cachestrategy"></span>:
+                                        <span data-bind="dropdown: {
+                                                             items: cacheStrategies, target: configCacheStrategy,
+                                                             text: function(item) {
+                                                                 if (item === undefined) {
+                                                                     return '-';
+                                                                 }
+                                                                 return $.t('ovs:generic.cachestrategies.' + item.name);
+                                                             }, key: 'name', keyisfunction: false, small: true
+                                                         }" style="margin-left: 5px;"></span>
+                                    </li>
+                                    <li>
+                                        <span data-i18n="ovs:generic.maxnondispcachesize"></span>:
+                                        <input data-bind="value: configCacheSize, valueUpdate: 'afterkeydown'" placeholder=" -" style="margin: 5px;" />
+                                    </li>
+                                    <li>
+                                        <span data-i18n="ovs:generic.hasfailovercache"></span>:
+                                        <span data-bind="dropdown: {
+                                                             items: hasFOC, target: configFoc,
+                                                             text: function(item) {
+                                                                 if (item === undefined) {
+                                                                     return '-';
+                                                                 }
+                                                                 return $.t('ovs:generic.' + (item.value ? 'yes' : 'no'));
+                                                             }, key: 'value', keyisfunction: false, small: true
+                                                         }" style="margin-left: 5px;"></span>
+                                    </li>
+                                </ul>
+                                <button data-bind="click: function() { $root.saveConfiguration() }, enable: configChanged()" class="btn btn-default" data-i18n="ovs:generic.save"></button>
+                            </td>
+                        </tr>
+                    </tbody>
+                </table>
+            </div>
+        </div>
+    </div>
+</section>