--- conflicted
+++ resolved
@@ -1,13 +1,4 @@
 <!--
-<<<<<<< HEAD
-Copyright 2015 Open vStorage NV
-
-Licensed under the Apache License, Version 2.0 (the "License");
-you may not use this file except in compliance with the License.
-You may obtain a copy of the License at
-
-    http://www.apache.org/licenses/LICENSE-2.0
-=======
 Copyright 2014 iNuron NV
 
 Licensed under the Open vStorage Non-Commercial License, Version 1.0 (the "License");
@@ -15,7 +6,6 @@
 You may obtain a copy of the License at
 
     http://www.openvstorage.org/OVS_NON_COMMERCIAL
->>>>>>> 5e7f2982
 
 Unless required by applicable law or agreed to in writing, software
 distributed under the License is distributed on an "AS IS" BASIS,
