{
    "_license": [
        "  Copyright 2016 iNuron NV",
        " This file is part of Open vStorage Open Source Edition (OSE),",
        " as available from",
        "",
        "     http://www.openvstorage.org and",
        "     http://www.openvstorage.com.",
        "",
        " This file is free software; you can redistribute it and/or modify it",
        " under the terms of the GNU Affero General Public License v3 (GNU AGPLv3)",
        " as published by the Free Software Foundation, in version 3 as it comes",
        " in the LICENSE.txt file of the Open vStorage OSE distribution.",
        "",
        " Open vStorage is distributed in the hope that it will be useful,",
        " but WITHOUT ANY WARRANTY of any kind."
    ],
    "backends": {
        "add": "Add Backend",
        "edit": {
            "edit": "Edit backend"
        },
        "new": {
            "addfailed": "The backend could not be added: __why__",
            "addsuccess": "The backend was added. Please open the details to configure",
            "complete": "Backend added"
        },
        "save": {
            "failure": "Error saving the backend",
            "success": "The backend was successfully saved"
        },
        "title": "Backends"
    },
    "dashboard": {
        "panels": {
            "statistics": {
                "helpcontent": "This panels lists the average on IOPS, Read and Write Speed and Cache Hits over 5 seconds summarized for all vDisks in the Cluster. The values are updated automatically every 5 seconds.",
                "helptitle": "Help - vDisk Statistics",
                "title": "vDisk Statistics"
            },
            "vpools": {
                "helpcontent": "The vPool panel lists all the vPools registered in the Open vStorage Cluster. For each vPool the matching Storage Routers and their statuses are displayed.",
                "helptitle": "Help - vPools",
                "title": "vPools"
            }
        },
        "title": "Dashboard"
    },
    "domains": {
        "delete": {
            "complete": "Deleted",
            "delete": "Are you sure you want to delete Domain '__what__'?",
            "deletefailed": "Could not delete the Domain: __why__",
            "deletesuccess": "Domain deleted"
        },
        "new": {
            "addfailed": "Domain could not be created: __why__",
            "addsuccess": "Domain created",
            "complete": "Created"
        },
        "save": {
            "complete": "Safe completed",
            "failed": "Updating __what__ failed: __why__",
            "success": "Domain __what__ updated."
        },
        "title": "Domains"
    },
    "generic": {
        "about": "About",
        "accept": "Accept",
        "access_right_resolution": "Access is implicitly <b>denied</b>. However, if the logged in client has an active <b>manage</b> role, access is implicitly <b>granted</b>. An explicit <b>deny</b> wins over any <b>grant</b>. Users logging in into the GUI always use the Access Rights of the user. A grey tick indicates implicit rights, a dark tick indicates explicit rights.",
        "access_rights": "Access Rights",
        "actions": "Actions",
        "address": "Address",
        "administration": "Administration",
        "aliases": "Aliases",
        "api": "API",
        "api_errors": {
            "impossible_request": "The request is not possible",
            "in_use": "The object is still in use",
            "internal_server": "Unknown server exception",
            "invalid_data": "Invalid data entered",
            "invalid_roles": "Insufficient rights",
            "missing_credentials": "Authentication credentials were not provided",
            "no_ownership": "No access to this object",
            "not_authenticated": "Not authenticated",
            "not_found": "API not found",
            "object_not_found": "The object could not be located",
            "rate_limit_reached": "Reached API rate-limit",
            "rate_limit_timeout": "Waiting for API rate-limit lock to be released",
            "relay_error": "Error while relaying the call",
            "unavailable": "The call is unavailable",
            "unavailable_call": "The call is unavailable in the relay"
        },
        "are_you_sure": "Are you sure?",
        "backend_type": "Type",
        "backendtypes": {
            "alba": "Open vStorage Backend"
        },
        "bandwidth": "Bandwidth",
        "blockCaches": {
            "none": "No Block caching",
            "read": "On Read",
            "rw": "On Read & Write",
            "write": "On Write"
        },
        "cache": "Cache",
        "cache_quota": "Cache quota",
        "cancel": "Cancel",
        "changepassword": "Change password",
        "children": "Children",
        "city": "City",
        "client": "Client",
        "component": "Component",
        "consistent": "Consistent",
        "consistentss": "Consistent snapshots",
        "country": "Country",
        "current": "Current",
        "custompath": "Custom path",
        "customvalue": "Custom:",
        "datetime": "Date / Time",
        "default": "Default",
        "deny": "Deny",
        "description": "Description",
        "devicename": "Device Name",
        "disk": "Disk",
        "disks": "Disks",
        "domain": "Domain",
        "domains": "Domains",
        "dtl_port": "DTL Port",
        "dtl_status": "DTL",
        "edge": "Edge",
        "edge_port": "Edge Port",
        "edge_clients": "Edge Clients",
        "ee_teasers": {
            "no_block_cache": "Block Cache can only be configured in the Enterprise Edition.",
            "no_cache_quota": "Cache Quota is only available in the Enterprise Edition"
        },
        "elementsloading": "Items loading...",
        "error": "Error",
        "errorsfound": "Errors were found. Please check the contents of all fields.",
        "filesystem": "Filesystem",
        "finish": "Finish",
        "finished": "Finished",
        "followingerrorsfound": "Following errors were found:",
        "for": "for",
        "fragmentCaches": {
            "none": "No Fragment caching",
            "read": "On Read",
            "rw": "On Read & Write",
            "write": "On Write"
        },
        "from": "from",
        "fs": "FS",
        "generated": "Generated",
        "grant": "Grant",
        "granttypes": {
            "CLIENT_CREDENTIALS": "Client Credentials",
            "PASSWORD": "Password Credentials"
        },
        "group": "Group",
        "host": "Host",
        "inconsistentss": "Inconsistent snapshots",
        "inheritedfrom": "Inherited from",
        "iops": "IOPS",
        "ip": "IP",
        "latency": "Latency",
        "loadingdata": "Loading data...",
        "local": "local",
        "logout": "Log out",
        "machine": "Machine",
        "machines": "Machines",
        "management": "Management actions",
        "messages": {
            "errorwhile": "An error occurred while __what__.",
            "savesuccessfully": "__what__ saved successfully."
        },
        "metadata": "Metadata",
        "mgmtcenter": "Mgmt. Center",
        "mgmtport": "Management",
        "mountpoint": "Mountpoint",
        "name": "Name",
        "namespace": "Backend Name",
        "next": "Next &raquo;",
        "no": "No",
        "noclients": "No Edge Clients connected",
        "noelements": "No items available",
        "noentries": "No entries available",
        "nothingselected": "Nothing selected",
        "nrofsnapshots": "# Snapshots",
        "nrofvdisks": "# vDisks",
        "nrofvpools": "# vPools",
        "null": "-",
        "of": "of",
        "ok": "OK",
        "on": "on",
        "partitionroles": {
            "backend": "Backend",
            "db": "DB",
            "dtl": "DTL",
            "scrub": "Scrub",
            "write": "Write"
        },
        "partitionusage": "Detailed partition usage:",
        "password": "Password",
        "performance": "Performance",
        "port": "Port",
        "preset": "preset",
        "previous": "&laquo; Previous",
        "rawdisk": "Raw disk",
        "rawpartition": "Raw partition",
        "read": "Read",
        "read_speed": "Read Speed",
        "recovery_domains": "Recovery Domains",
        "refresh": "Refresh",
        "reload": "Reload",
        "remove_snapshot": "Remove Snapshot",
        "rescan": "Rescan",
        "results": "results",
        "resultspp": "results per page",
        "rights": {
            "complete": "Applied",
            "failed": "Error applying Access Rights: __why__",
            "started": "Applying",
            "started_msg": "The Access Rights are being applied",
            "success": "The Access Rights were succesfully applied"
        },
        "roles": "Roles",
        "save": "Save",
        "saved": "Saved",
        "scrub": "Scrub",
        "seconds": "Seconds",
        "showing": "Showing",
        "signin": "Sign in",
        "size": "Size",
        "sizeamount": "Size: __amount__",
        "sizeunspecified": "Size up to __amount__",
        "snapshots": "Snapshots",
        "spaceleft": "__amount__ left",
        "state": "State",
        "states": {
            "backend": {
                "deleting": "Deleting",
                "failure": "Failure",
                "installing": "Installing",
                "running": "Running",
                "warning": "Warning"
            },
            "disk": {
                "failure": "Failure",
                "missing": "Missing",
                "ok": "OK",
                "raw": "Raw disk"
            },
            "dtl": {
                "catch_up": "Rebuilding",
                "checkup_required": "DTL location optimization possible",
                "degraded": "Degraded",
                "disabled": "Disabled",
                "ok_standalone": "Healthy (standalone)",
                "ok_sync": "Healthy (sync)",
                "unknown": "Unknown"
            },
            "storagedriver": {
                "proxies": {
                    "ok": "Good",
                    "warning": "Warning",
                    "error": "Error"
                }
            },
            "storagerouter": {
                "failure": "Failure",
                "ok": "OK",
                "undefined": "Unknown",
                "unknown": "Unknown",
                "warning": "Warning"
            },
            "vdisk": {
                "HALTED": "Halted",
                "NON-RUNNING": "Warning",
                "RUNNING": "Running"
            },
            "vpool": {
                "DELETING": "Deleting",
                "EXTENDING": "Extending",
                "FAILURE": "Failure",
                "INSTALLING": "Installing",
                "RUNNING": "Running",
                "SHRINKING": "Shrinking"
            }
        },
        "status": "Status",
        "sticky": "Sticky",
        "storageip": "Storage IP",
        "storagerouter": "Storage Router",
        "storagerouters": "Storage Routers",
        "storeddata": "Stored Data",
        "tempspace": "Temporary files",
        "thousandseparator": ",",
        "togglenavigation": "Toggle navigation",
        "topbandwidth": "Top Bandwidth",
        "topstoreddata": "Top Stored Data",
        "type": "Type",
        "unavailable": "Unavailable",
        "units": {
            "b": "B",
            "bs": "B/s",
            "g": "G",
            "gi": "Gi",
            "gib": "GiB",
            "gibs": "GiB/s",
            "k": "k",
            "ki": "Ki",
            "kib": "KiB",
            "kibs": "KiB/s",
            "m": "M",
            "mi": "Mi",
            "mib": "MiB",
            "mibs": "MiB/s",
            "p": "P",
            "pi": "Pi",
            "pib": "PiB",
            "pibs": "PiB/s",
            "t": "T",
            "ti": "Ti",
            "tib": "TiB",
            "tibs": "TiB/s"
        },
        "usage": "Usage",
        "usedports": "Used Ports",
        "user": "User",
        "user_client": "User/Client",
        "username": "Username",
        "validuntil": "Valid until",
        "vdisk": "vDisk",
        "vdisks": "vDisks",
        "version_teasers": {
            "no_block_cache": "A newer version of Alba is required for Block Cache",
            "no_cache_quota": "A newer version of ALBA is required for Cache Quota"
        },
        "vpool": "vPool",
        "vpools": "vPools",
        "vtemplate": "vTemplate",
        "warning": "Warning",
        "welcome": "Welcome",
        "write": "Write",
        "write_speed": "Write Speed",
        "xmlrpcport": "XML-RPC",
        "xmore": "__amount__ more...",
        "yes": "Yes"
    },
    "icons": {
        "add": "&#xf067;",
        "archive": "&#xf187;",
        "arrow_right": "&#xf061;",
        "ban": "&#xf05e;",
        "cancel": "&#xf00d;",
        "cancel_circle": "&#xf057;",
        "check": "&#xf00c;",
        "check_circle": "&#xf058;",
        "checked": "&#xf046;",
        "clone": "&#xf24d;",
        "cog": "&#xf013;",
        "collapse": "&#xf147;",
        "configuration": "&#xf013;",
        "consistent": "&#xf02e;",
        "delete": "&#xf014;",
        "disks": "&#xf233;",
        "down": "&#xf107;",
        "download": "&#xf019;",
        "edit": "&#xf040;",
        "expand": "&#xf196;",
        "externallink": "&#xf08e;",
        "fromtemplate": "&#xf045;",
        "help": "&#xf059;",
        "inconsistent": "&#xf097;",
        "information": "&#xf05a;",
        "link": "&#xf0c1;",
        "load": "&#xf021;",
        "loading": "&#xf110;",
        "logs": "&#xf02d;",
        "management": "&#xf0b1;",
        "markoffline": "&#xf1cd;",
        "move": "&#xf064;",
        "moveaway": "&#xf074;",
        "notchecked": "&#xf096;",
        "password": "&#xf084;",
        "rights": "&#xf132;",
        "rollback": "&#xf01e;",
        "save": "&#xf0c7;",
        "scrub": "&#xf1b8;",
        "search": "&#xf002;",
        "separator": "&#xf101;",
        "set_as_template": "&#xf023;",
        "snapshot": "&#xf030;",
        "storagerouter": "&#xf0c2;",
        "storagerouter_vpool_link": "&#xf07c;",
        "unlink": "&#xf127;",
        "up": "&#xf106;",
        "vdisks": "&#xf0a0;",
        "vpools": "&#xf0c2;",
        "warning": "&#xf071;"
    },
    "login": {
        "introduction": "Please provide the required credentials to log in into your Open vStorage management center.",
        "invalidcredentials": "The username/password combination were invalid or could not be validated.",
        "title": "Login",
        "welcome": "Use the navigation to browse through the interface."
    },
    "notfound": {
        "introduction": "The page you've requested was not found. Please navigate back, and try again or update your bookmarks.",
        "title": "Page not found"
    },
    "packages": {
        "alba": "OpenvStorage Backend",
        "arakoon": "Arakoon",
        "ovs": "Core",
        "volumedriver": "Storage Driver"
    },
    "storagedrivers": {
        "general": {
            "blockquota": "Block quota",
            "cluster_size": "Cluster size",
            "dedupe": "Deduplication",
            "dedupe_help_message": "Deduplication will calculate an MD5 sum for each write resulting in performance loss, but better cache performance",
            "dedupe_help_title": "Help - Deduplication",
            "dedupe_modes": {
                "dedupe": "Deduped",
                "non_dedupe": "Non-Deduped",
                "null": "-"
            },
            "dtl": "Distributed Transaction Log",
            "dtl_help_message": "Copies unprotected data in the write buffer of a vDisk to another Storage Router",
            "dtl_help_title": "Distributed Transaction Log",
            "dtl_mode": "Mode",
            "dtl_modes": {
                "a_sync": "Asynchronous",
                "no_sync": "Disabled",
                "sync": "Synchronous",
                "undefined": "Unknown"
            },
            "dtl_target": "Target Domain",
            "dtl_transport": "Transport Mode",
            "dtl_transport_modes": {
                "rdma": "RDMA",
                "tcp": "TCP"
            },
            "fragmentquota": "Fragment quota",
            "mds_help_message": "OpenvStorage will always run a master MDS in the same Domain as configured for the StorageRouter. In case a Recovery Domain is configured, additional MDS slaves will be configured in that Recovery Domain (safety of 2 and more)",
            "mds_help_title": "MetaData Server Information",
            "quota": "Quota",
            "sco_size": "SCO size",
            "volume": "Volumes",
            "write_buffer": "Maximum write buffer"
        },
        "vdisk": {
            "cache": "Caching",
            "volume": "Volume"
        }
    },
    "storagerouters": {
        "detail": {
            "bad_recovery_domains": "No StorageRouter found for:",
            "disks": {
                "rescan": {
                    "inprogress": "The disks of this Storage Router are being rescanned",
                    "scanning": "rescanning",
                    "started": "Rescan started",
                    "success": "Rescan finished"
                },
                "title": "Physical disks"
            },
            "edit": "Edit some properties of this Storage Router",
            "hostip": "Host IP",
            "moveaway": {
                "done": "Move away complete",
                "done_msg": "All vDisks have been moved away from __what__",
                "error_msg": "moving away all vDisks from __what__",
                "marked": "Moving away started",
                "marked_msg": "All vDisks will be moved away from this Storage Router",
                "no": "Cancel",
                "title": "Are you sure",
                "warning": "Are you sure you want to move all vDisks away?",
                "yes": "Move away"
            },
            "moveawaymsg": "Move all vDisks away from this Storage Router and start them on other Storage Routers.",
            "moveawaytitle": "Move all vDisks",
            "offline": {
                "done": "Marked offline",
                "done_msg": "The Storage Router was marked offline",
                "error_msg": "marking the Storage Router offline: __error__",
                "mark": "Mark this node Offline",
                "no": "No, back to safety",
                "pending": "Pending",
                "pendingmsg": "The Storage Router is being marked offline",
                "title": "Warning",
                "warning": "Please make sure the Storage Router is actually down and unavailable before marking the Storage Router as offline. Marking the Storage Router as offline while it is still available might lead to data corruption.",
                "yes": "Yes, it's offline"
            },
            "rdma_capable": "RDMA Capable",
            "refresh": {
                "inprogress": "The hardware capabilities of this Storage Router are being refreshed",
                "refreshing": "refreshing",
                "started": "Refresh started",
                "success": "Refresh finished"
            },
            "refreshtt": "Refresh the hardware capabilities of this Storage Router",
            "save": {
                "failure": "Error saving this Storage Router.",
                "success": "This Storage Router was saved."
            },
            "scrub_capable": "SCRUB Capable",
            "storagerouter_vpool_link": "vPools served by this Storage Router",
            "title": "Storage Router",
            "updateserving": "Save changes"
        },
        "details": "Storage Router Details",
        "title": "Storage Routers"
    },
    "support": {
        "heart_beat": {
            "last_heart_beat": "Last time received",
            "no_heart_beat": "never",
            "title": "Heart Beat Data"
        },
        "information": {
            "cluster_id": "Cluster ID:",
            "description": "Open vStorage has the option to send regular heartbeats with metadata to a centralized server. The heartbeat data can be inspected at the bottom of this page. Additionally, you can enable remote access which enables the Open vStorage support team to access your environment upon your request through a secured tunnel.",
            "downloading_logs": "Collecting logfiles",
            "download_logs": "Download logfiles",
            "nodes": "Storage Routers:",
            "title": "Support Information"
        },
        "packages": {
            "alba": "Alba",
            "alba-ee": "Alba Enterprise Edition",
            "arakoon": "Arakoon",
            "openvstorage": "Open vStorage",
            "openvstorage-backend": "Open vStorage Backend",
            "openvstorage-sdm": "Storage Device Manager",
            "title": "Installed Packages",
            "volumedriver-no-dedup-base": "Storage Driver - Base",
            "volumedriver-no-dedup-server": "Storage Driver - Server",
            "volumedriver-ee-base": "Storage Driver Enterprise Edition - Base",
            "volumedriver-ee-server": "Storage Driver Enterprise Edition - Server"
        },
        "product": "Open vStorage",
        "settings": {
            "failed": "Failure",
            "failed_msg": "Failed to apply the settings: __error__",
            "heart_beat": "Heart Beat",
            "remote_access": "Remote Access",
            "save": "Save Settings",
            "saved": "Applied",
            "saved_msg": "The settings have been successfully applied",
            "saving": "Applying",
            "saving_msg": "The settings are being applied",
            "stats_monkey": "Collect Statistics",
            "support_agent": "Heart Beat",
            "title": "Support Settings"
        },
        "title": "Support",
        "websites": {
            "commercial_support": "Commercial support:",
            "commercial_support_url": "https://www.openvstorage.com",
            "community_support": "Community support:",
            "community_support_url": "https://groups.google.com/forum/#!forum/open-vstorage",
            "project_website": "Project Website:",
            "project_website_url": "http://www.openvstorage.org",
            "source_code": "Source Code:",
            "source_code_url": "https://github.com/openvstorage",
            "title": "Important Websites"
        }
    },
    "title": "Open vStorage",
    "updates": {
        "button": "Update",
        "collective_updates_at_broke": "Update functionality depends on 'at' to be running properly. This appears not to be the case on all StorageRouters",
        "collective_updates_checking": "Checking if any updates are in progress",
        "collective_updates_ongoing": "An update is in progress",
        "component_framework": "Framework",
        "component_storagedriver": "StorageDriver",
        "information": "Update information",
        "loading_information": "Loading information",
        "node_name": "Node",
        "plugin": "Plugin",
        "refresh": {
            "failure_msg": "Failed to refresh the updates: __error__",
            "started": "Started",
            "started_msg": "Updates are being refreshed",
            "success": "Success",
            "success_msg": "Updates have been refreshed"
        },
        "title": "Updates",
        "updates_available_no": "No Updates Available",
        "updates_available_yes": "Updates Available"
    },
    "users": {
        "clients": {
            "addfailed": "Could not add the Client: __why__",
            "addsuccess": "The Client was added successfully",
            "clientid": "Client ID",
            "clientsecret": "Client secret",
            "complete": "Completed",
            "delete": "Are you sure you want to delete Client: __what__?",
            "deletefailed": "Could not delete the Client: __why__",
            "deletesuccess": "The Client was deleted successfully",
            "granttype": "Grant type",
            "information": "Below are the configured OAuth 2 Clients for the selected User. Please note that only the Grant type &quot;Client Credentials&quot; is supported.",
            "roles": "Roles",
            "title": "OAuth 2 Clients"
        },
        "delete": {
            "complete": "Deleted",
            "delete": "Are you sure you want to delete user __what__?",
            "deletefailed": "Could not delete the user: __why__",
            "deletesuccess": "User deleted"
        },
        "new": {
            "addfailed": "User could not be created: __why__",
            "addsuccess": "User created",
            "complete": "Created"
        },
        "save": {
            "complete": "Save completed",
            "failed": "Updating __what__ failed: __why__",
            "success": "User __what__ updated."
        },
        "title": "User Mgmt.",
        "users": {
            "title": "Users"
        }
    },
    "vdisks": {
        "add": "Add new vDisk",
        "detail": {
            "client_ip": "Client IP",
            "client_port": "Client Port",
            "clone": "Clone",
            "configuration": "vDisk configuration",
            "configuration_info": "Below are specific configuration settings. If a vDisk has no specific settings, settings will be inherited from its vPool.",
            "edge_clients": "Edge Clients",
            "has_children": "vDisk has clones",
            "is_clone": "vDisk is a clone",
            "move": "Move",
            "remove": "Remove",
            "restart": "Restart",
            "rollback": "Rollback",
            "scrub": "Scrub",
            "server_ip": "Server IP",
            "server_port": "Server Port",
            "set_as_template": "Set as vTemplate",
            "snapshot": "Take snapshot",
            "snapshots": "Snapshots",
            "title": "vDisk"
        },
        "details": "vDisk Details",
        "performance": "Performance",
        "remove_snapshot": {
            "failed_msg": "Removing snapshot __what__ failed: __why__",
            "started": "Removing snapshot",
            "started_msg": "Snapshot __what__ is being removed",
            "success": "Removed snapshot",
            "success_msg": "Snapshot __what__ has been removed",
            "title_msg": "Are you sure you want to remove snapshot __what__?"
        },
        "remove_vdisk": {
            "failed_msg": "Removing vDisk __what__ failed: __why__",
            "started": "Removing vDisk",
            "started_msg": "vDisk __what__ is being removed",
            "success": "Removed vDisk",
            "success_msg": "vDisk __what__ has been removed",
            "title_msg": "Are you sure you want to remove vDisk __what__?"
        },
        "remove_vtemplate": {
            "failed_msg": "Removing vTemplate __what__ failed: __why__",
            "started": "Removing vTemplate",
            "started_msg": "vTemplate __what__ is being removed",
            "success": "Removed vTemplate",
            "success_msg": "vTemplate __what__ has been removed",
            "title_msg": "Are you sure you want to remove vTemplate __what__?"
        },
        "restart_vdisk": {
            "failed_msg": "Restarting vDisk __what__ failed: __why__",
            "started": "Restarting vDisk",
            "started_msg": "vDisk __what__ is being restarted",
            "success": "Restarted vDisk",
            "success_msg": "vDisk __what__ has been restarted",
            "title_msg": "Are you sure you want to restart vDisk __what__?"
        },
        "save_config": {
            "failed_msg": "Saving configuration for vDisk __what__ failed: __why__",
            "success": "Save complete",
            "success_msg": "The configuration details for __what__ are saved."
        },
<<<<<<< HEAD
        "scrub": {
            "failed_message": "Scrubbing vDisk __vdisk__ failed: __why__",
            "failed_title": "Failure",
            "started_message": "Scrubbing vDisk __vdisk__ started",
            "started_title": "Scrubbing",
            "success_message": "Scrubbing vDisk __vdisk__ finished",
            "success_title": "Success",
            "title": "Scrub vDisk __vdisk__",
            "title_message": "Are you sure you want to scrub vDisk __vdisk__?"
        },
=======
        "search": "Search vDisks",
>>>>>>> b3c48865
        "set_as_template": {
            "failed_msg": "Converting vDisk __what__ into vTemplate failed: __why__",
            "no": "Close",
            "started": "Converting vDisk",
            "started_msg": "vDisk __what__ is being converted into vTemplate",
            "success": "Converted vDisk",
            "success_msg": "vDisk __what__ has been converted into vTemplate",
            "title": "Convert vDisk __what__ into vTemplate",
            "warning": "Warning: After converting a vDisk into a vTemplate, it can no longer be actively used.",
            "yes": "Convert into vTemplate"
        },
        "title": "vDisks"
    },
    "vpools": {
        "add": "Add new vPool",
        "backend": "Backend",
        "backend_connection": "Connection",
        "backend_login": "Login",
        "backend_preset": "Backend (Preset)",
        "block_caching": "Block Caching",
        "cache_quota": "Quota",
        "caching_types": {
            "none": "No Caching",
            "read": "Read",
            "read_and_write": "Read / Write",
            "write": "Write"
        },
        "cluster_size": "Cluster Size",
        "configuration": "Configuration",
        "detail": {
            "extend": "Extend",
            "generate_configs": "Generate HPRM configuration files",
            "generating_configs": "Generating HPRM configuration files",
            "mds_safety": "Amount of MetaData Servers",
            "refresh": {
                "failed_msg": "Refreshing configuration on StorageRouter __sr__ for vPool __vpool__ failed: __why__",
                "started": "Refreshing",
                "started_msg": "Refreshing configuration on StorageRouter __sr__ for vPool __vpool__",
                "success": "Refreshed",
                "success_msg": "Refreshed configuration on StorageRouter __sr__ for vPool __vpool__",
                "warning": "Warning",
                "warning_msg": "No configuration changes were detected on StorageRouter __sr__ for vPool __vpool__"
            },
            "reconfigure": "Reconfigure",
            "refresh_config": "Refresh configuration",
            "remove": "Remove",
            "storagerouter_vpool_link": "Storage Routers serving this vPool",
            "title": "vPool"
        },
        "dtl": "DTL",
        "dtl_disabled": "Disabled",
        "dtl_mode": "DTL Mode",
        "dtl_transport": "DTL Transport",
        "fragment_caching": "Fragment Caching",
        "global_write_buffer": "Global Write Buffer",
        "global_write_buffer_short": "Write Buffer",
        "mds_safety": "MDS Safety",
        "ports": "Ports",
        "preset": "Preset",
        "proxies": "Proxies",
        "proxies_amount": "# Proxies",
        "sco_size": "SCO Size",
        "statistics": "Statistics",
        "title": "vPools",
        "volume_write_buffer": "Volume Write Buffer"
    },
    "vtemplates": {
        "clone": "Create clones",
        "has_children": "This vTemplate has children",
        "remove": "Remove",
        "title": "vTemplates",
        "vdisks": {
            "title": "vDisk Templates"
        }
    },
    "wizards": {
        "add_backend": {
            "gather": {
                "backend_type": "Backend type:",
                "basic_info": "Enter the requested information",
                "complete": "Completed",
                "creating": "Creating",
                "duplicate_name": "This name already exists.",
                "failed": "The backend could not be created.",
                "invalid_name": "The name is invalid. Only the letters a-z, numbers and dashes (not as first or last character) are allowed. A minimum of 3 and a maximum of 50 characters has to be maintained.",
                "name": "Name:",
                "started": "Backend creation started",
                "success": "Added backend __what__"
            },
            "title": "Add new Backend"
        },
        "add_vdisk": {
            "gather": {
                "cleaned_name": "Devicename on filesystem: ",
                "complete": "Adding vDisk complete",
                "failed": "Adding vDisk failed: __why__",
                "in_progress": "Adding vDisk in progress",
                "invalid_name": "The vDisk name is invalid. Only the letters a-z, numbers and dashes (not as first or last character) are allowed. A minimum of 3 and a maximum of 50 characters has to be maintained.",
                "invalid_preset": "No preset available for the chosen vPool",
                "invalid_size": "Maximum size of __amount__ __unit__ exceeded",
                "invalid_storagerouter": "No valid storagerouter selected",
                "invalid_vpool": "No valid vPool selected",
                "loading_backend_info": "Validating preset information",
                "loading_information": "Loading information",
                "name": "Name:",
                "name_exists": "The devicename already exists",
                "size": "Size:",
                "started": "Adding vDisk",
                "storagerouter": "Storage Router:",
                "success": "vDisk added successfully",
                "vpool": "vPool:"
            },
            "title": "Add new vDisk"
        },
        "add_vpool": {
            "confirm": {
                "alba_backend": "Backend:",
                "alba_preset": "Preset:",
                "backend": "Backend:",
                "basic_info": "Validate the basic vPool information.",
                "block_cache": "Block Cache:",
                "block_cache_info": {
                    "false": "Inactive",
                    "true": "Active"
                },
                "block_cache_read": "Cache on read:",
                "block_cache_write": "Cache on write:",
                "cache_quota": "Quota",
                "client_id": "Client ID:",
                "configuration": "Validate the configuration settings.",
                "dtl_transport": "DTL Transport Mode:",
                "extra": "If the above information is correct, press &quot;Finish&quot; to start the provisioning. This can take several minutes.",
                "failure_message": "Creation of vPool __what__ failed: __why__",
                "failure_title": "Failure",
                "fragment_cache": "Fragment Cache:",
                "fragment_cache_info": {
                    "false": "Inactive",
                    "true": "Active"
                },
                "fragment_cache_read": "Cache on read:",
                "fragment_cache_write": "Cache on write:",
                "host": "Host (FQDN/IP):",
                "initial_storagerouter": "Storage Router:",
                "ip_address": "Storage IP:",
                "name": "Name:",
                "port": "Port:",
                "proxy_amount": "Amount of proxies",
                "started_message": "Creation of vPool __what__ has been started",
                "started_title": "Started Creation",
                "storagerouter_info": "Validate the Storage Router information.",
                "success_message": "Creation of vPool __what__ was successful",
                "success_title": "Success"
            },
            "gather_block_cache": {
                "alba_backend": "Backend:",
                "alba_preset": "Preset:",
                "alba_preset_unavailable": "The selected preset is not usable. To be able to make use of this vPool, please add a suitable policy or claim more ASDs for this backend",
                "backend_info": "Backend information",
                "backends_loading": "Backends are being loaded",
                "basic_info": "Configure additional caching (Block Cache)",
                "block_cache": "Block Cache:",
                "cache_quota_info": "Maximum space each vDisk can use for caching purposes",
                "cache_quota_label": "Quota:",
                "cache_quota_title": "Caching Quota",
                "choose_backend": "Choose one of the available backends",
                "choose_preset": "Choose one of the available presets",
                "client_id": "Client ID:",
                "client_secret": "Client Secret:",
                "host": "Host (FQDN/IP):",
                "information_extend": "Extending a vPool does not allow to reconfigure the caching policy",
                "information_extend_quota": "and the caching quota",
                "invalid_alba_info": "The entered connection info and credentials are invalid",
                "invalid_host": "Invalid host (should be a FQDN or IP address)",
                "invalid_quota_nan": "Quota should be a number",
                "loading_backend_information": "Backend information is being loaded",
                "local_backend": "Use local Open vStorage backend",
                "local_path": "Local path",
                "local_size": "Size",
                "no_backends": "No backends found",
                "no_credentials": "No credentials were entered",
                "port": "Port:",
                "re_use_connection_info": "Re-use connection info:",
                "use_backend": "Use another Backend as Cache",
                "use_local_disk": "Use local disk"
            },
            "gather_config": {
                "advanced": {
                    "accept_text": "I understand the risks",
                    "advanced_text": "Advanced settings",
                    "advanced_warning": "Configuring these settings can help shape the Open vStorage Volumedriver to your specific needs.<br/><br/>When settings these parameters, make sure to understand their impact towards the backend and its preset. Improperly configured settings can cause performance loss!",
                    "calculate_message": "Adjusting the Volume Writer Buffer will set the parameters below to a standard. Reconfiguring any of the parameters below will update the Volume Write Buffer.",
                    "number_of_scos_in_tlog": "Number of SCOs in tlog:",
                    "non_disposable_scos_factor": "Non disposable SCO factor:"
                },
                "cache_no_proxies": "No proxies can be deployed making use of local Cache with current Global Write Buffer size",
                "cache_too_small": "Only __amount__ prox__multiple__ can be deployed making use of local Cache with current Global Write Buffer size",
                "cluster_size": "Cluster Size:",
                "dtl": "Distributed Transaction Log Information",
                "dtl_mode": "Mode:",
                "dtl_transport": "Transport Mode:",
                "global_write_buffer": "Global Write Buffer:",
                "global_write_buffer_available": "Dedicated global Write Buffer space:",
                "information": "Information about the available space:",
                "mds": "MDS Information",
                "mds_safety": "Safety:",
                "no_space_left": "No space left",
                "over_allocation": "Over-allocation detected",
                "sco_size": "SCO Size:",
                "title_write_buffer": "StorageDriver Write Buffer",
                "volume": "Volume Information",
                "volume_write_buffer": "Volume Write Buffer:"
            },
            "gather_fragment_cache": {
                "alba_backend": "Backend:",
                "alba_preset": "Preset:",
                "alba_preset_unavailable": "The selected preset is not usable. To be able to make use of this vPool, please add a suitable policy or claim more ASDs for this backend",
                "backend_info": "Backend information",
                "backends_loading": "Backends are being loaded",
                "basic_info": "Configure additional caching (Fragment Cache)",
                "cache_quota_info": "Maximum space each vDisk can use for caching purposes",
                "cache_quota_label": "Quota:",
                "cache_quota_title": "Caching Quota",
                "choose_backend": "Choose one of the available backends",
                "choose_preset": "Choose one of the available presets",
                "client_id": "Client ID:",
                "client_secret": "Client Secret:",
                "fragment_cache": "Fragment Cache:",
                "host": "Host (FQDN/IP):",
                "information_extend": "Extending a vPool does not allow to reconfigure the caching policy",
                "information_extend_quota": "and the caching quota",
                "invalid_alba_info": "The entered connection info and credentials are invalid",
                "invalid_host": "Invalid host (should be a FQDN or IP address)",
                "invalid_local_path": "The given local path is invalid",
                "invalid_local_size": "The given size is invalid",
                "invalid_quota_nan": "Quota should be a number",
                "loading_backend_information": "Backend information is being loaded",
                "local_backend": "Use local Open vStorage backend",
                "local_path": "Local path",
                "local_size": "Size",
                "no_backends": "No backends found",
                "no_credentials": "No credentials were entered",
                "port": "Port:",
                "re_use_connection_info": "Re-use connection info:",
                "use_backend": "Use another Backend as Cache",
                "use_local_disk": "Use local disk"
            },
            "gather_vpool": {
                "alba_backend": "Backend:",
                "alba_preset": "Preset:",
                "alba_preset_unavailable": "The selected preset is not usable. To be able to make use of this vPool, please add a suitable policy or claim more ASDs for this backend",
                "backends_loading": "Backends are being loaded",
                "basic_info_add": "Add basic vPool information",
                "basic_info_extend": "Basic vPool information",
                "choose_backend": "Choose one of the available backends",
                "choose_preset": "Choose one of the available presets",
                "client_id": "Client ID:",
                "client_secret": "Client Secret:",
                "duplicate_name": "This name already exists",
                "extended_info": "Extended vPool information",
                "host": "Host (FQDN/IP):",
                "information_add": "Information about the available space:",
                "information_extend": "Extending a vPool does not allow to reconfigure the name and backend information",
                "initial_storagerouter": "Storage Router:",
                "invalid_alba_info": "The entered connection info and credentials are invalid",
                "invalid_host": "Invalid host (should be a FQDN or IP address)",
                "invalid_name": "The vPool name is invalid. Only the letters a-z, numbers and dashes (not as first or last character) are allowed. A minimum of 3 and a maximum of 50 characters has to be maintained.",
                "ip_address": "Storage IP:",
                "loading_backend_information": "Backend information is being loaded",
                "local_backend": "Use local Open vStorage backend",
                "metadata_loading": "MetaData is being loaded",
                "missing_role": "Missing required partition role: __what__",
                "missing_storage_ip": "A Storage IP must be selected",
                "mtpt_in_use": "The mountpoint /mnt/__what__ for the vPool is already in use.",
                "name": "Name:",
                "no_backends": "No backends found",
                "no_credentials": "No credentials were entered",
                "port": "Port:",
                "proxy_amount": "Amount of proxies:",
                "validating_mountpoint": "Validating existance of vPool mountpoint"
            },
            "title_add": "Add new vPool",
            "title_extend": "Extend vPool"
        },
        "changepassword": {
            "confirm": {
                "enternew": "Enter new password",
                "introduction": "Enter the new password for user:",
                "newpassword": "New password",
                "retype": "Retype",
                "shouldmatch": "New passwords should match",
                "title": "Please provide the required information",
                "updatingpassword": "updating the password"
            },
            "title": "Change password"
        },
        "clone": {
            "confirm": {
                "clonestarted": "Clone started",
                "failed": "Failed to clone vDisk __what__ failed.",
                "inprogress": "vDisk __what__ cloning in progress...",
                "name": "Name:",
                "snapshot": "Snapshot:",
                "storagerouter": "Storage Router:",
                "success": "Cloned __what__ successfully",
                "title": "Verify the entered information"
            },
            "gather": {
                "basicinfo": "Enter basic information:",
                "cleaned_name": "Devicename on filesystem: ",
                "duplicate_name": "A virtual disk with this name already exists",
                "invalid_name": "Invalid name",
                "name": "Name:",
                "name_exists": "The devicename already exists",
                "newsnapshot": "Create a new snapshot",
                "nostoragerouter": "No Storage Router information found",
                "selectsnapshots": "Select the Snapshot from which you want to clone:",
                "snapshots": "Snapshot:",
                "storagerouters": "Storage Router:"
            },
            "title": "Clone"
        },
        "configure_partition": {
            "confirm": {
                "creating": "configuring the partition",
                "in_progress": "The partition is now being configured.",
                "started": "Configuration started",
                "success": "Partition configured"
            },
            "gather": {
                "basic_info": "Configure the selected partition or raw disk space. Where required, a partition will be created, adding a filesystem and mounting it.",
                "device": "Device",
                "filesystem": "Filesystem",
                "metadata_failure": "Failed to load the information about the current roles",
                "mountpoint": "Mountpoint",
                "offset": "Offset",
                "role_info": "Update/select the required roles for the partition. Roles in use cannot be removed. Only 1 DB, DTL and SCRUB role can be assigned to any of the partitions.",
                "roles": "Roles",
                "size": "Size"
            },
            "title": "Configure partitions"
        },
        "create_ft": {
            "gather": {
                "all_failed": "All create actions from vTemplate __what__ failed.",
                "amount": "# of vDisks:",
                "amount_multiple": "The first item will be __start__ (devicename: __devicestart__) and the last one will be __end__ (devicename: __deviceend__)",
                "amount_one": "Devicename on filesytem: __devicename__",
                "complete": "Create completed",
                "creating": "creating from vTemplate __what__: __error__",
                "description": "Description:",
                "in_progress": "Creating from vTemplate __what__ in progress...",
                "name": "Name:",
                "name_exists": "One of the devicenames already exists",
                "no_name": "No name was given",
                "no_object": "No vTemplate found",
                "no_storagerouters": "No Storage Routers found.",
                "no_storagerouters_selected": "Please select at least one Storage Router.",
                "some_failed": "Create from __what__ finished. However, some could not be created.",
                "start_nr": "Start nr.:",
                "started": "Create started",
                "storagerouters": "Storage Routers:",
                "success": "Creating from vTemplate __what__ was successful"
            },
            "title": "Create from vTemplate"
        },
        "create_hprm_configs": {
            "confirm": {
                "alba_preset": "Preset:",
                "backend": "Backend:",
                "basic_info": "Validate the information",
                "block_cache": "Block Cache:",
                "cache_info": {
                    "false": "Inactive",
                    "true": "Active"
                },
                "cache_quota": "Cache quota:",
                "cache_read": "Read:",
                "cache_write": "Write:",
                "client_id": "Client ID:",
                "failure_msg": "Failed to generate configuration files for vPool __vpool__: __why__",
                "fragment_cache": "Fragment Cache:",
                "host": "Host:",
                "identifier": "HPRM identifier",
                "instruction_steps": "<ul><li><b>Copy</b> the .tgz file to the correct node</li><li><b>Extract</b> the .tgz <code>(tar xzvf &lt;filename&gt; -C /etc/hprm)</code></li><li><b>Enable</b> the HPRM service <code>(systemctl enable hprm@__identifier__.service)</code></li><li><b>Start</b> the HPRM service <code>(systemctl start hprm@__identifier__.service)</code></li></ul>",
                "instructions": "Instructions",
                "local_path": "Local Path:",
                "local_size": "Local Size:",
                "port": "Port:",
                "started": "Generating",
                "started_msg": "Generating HPRM configuration files for vPool __vpool__",
                "success": "Generated",
                "success_msg": "Successfully generated configuration files for vPool __vpool__"
            },
            "gather": {
                "general_info": "General information",
                "hprm_port": "Port:",
                "identifier": "HPRM identifier:",
                "invalid_identifier": "Invalid identifier. Only the letters a-z, numbers and dashes (not as first or last character) are allowed. A minimum of 3 and a maximum of 20 characters has to be maintained.",
                "load_config_failure": "Failed to load the proxy configuration. Please fill out the fields manually or try again",
                "loading_config_information": "Loading proxy configuration"
            },
            "title": "Generate HPRM configuration files"
        },
        "extend_vpool": {
            "confirm": {
                "failure_message": "Extending vPool __what__ failed: __why__",
                "failure_title": "Failure",
                "started_message": "Extending vPool __what__ has been started",
                "started_title": "Started Extending",
                "success_message": "Extending vPool __what__ was successful",
                "success_title": "Success"
            },
            "prohibited": {
                "message": "Prohibited to extend vPool __name__ for following reason__multi__:<ul>",
                "reasons": {
                    "non_running": "vPool not in RUNNING state",
                    "voldrv_missing_info": "Missing volumedriver information"
                },
                "title": "Extend vPool __name__"
            }
        },
        "reconfigure_vpool": {
            "gather_block_cache": {
                "alba_backend": "Backend:",
                "alba_preset": "Preset:",
                "alba_preset_unavailable": "The selected preset is not usable. To be able to make use of this vPool, please add a suitable policy or claim more ASDs for this backend",
                "backend_info": "Backend information",
                "backends_loading": "Backends are being loaded",
                "basic_info": "Configure additional caching (Block Cache)",
                "cache_quota_info": "Maximum space each vDisk can use for caching purposes",
                "cache_quota_label": "Quota:",
                "cache_quota_title": "Caching Quota",
                "choose_backend": "Choose one of the available backends",
                "choose_preset": "Choose one of the available presets",
                "client_id": "Client ID:",
                "client_secret": "Client Secret:",
                "block_cache": "Block Cache:",
                "host": "Host (FQDN/IP):",
                "information_extend": "Extending a vPool does not allow to reconfigure the caching policy",
                "information_extend_quota": "and the caching quota",
                "invalid_alba_info": "The entered connection info and credentials are invalid",
                "invalid_local_size": "The given size is invalid",
                "invalid_quota_nan": "Quota should be a number",
                "loading_backend_information": "Backend information is being loaded",
                "local_backend": "Use local Open vStorage backend",
                "no_backends": "No backends found",
                "no_credentials": "No credentials were entered",
                "port": "Port:",
                "re_use_connection_info": "Re-use connection info:",
                "use_backend_fc": "Use another Backend as Cache",
                "use_local_disk": "Use local disk"
            },
            "gather_fragment_cache": {
                "alba_backend": "Backend:",
                "alba_preset": "Preset:",
                "alba_preset_unavailable": "The selected preset is not usable. To be able to make use of this vPool, please add a suitable policy or claim more ASDs for this backend",
                "backend_info": "Backend information",
                "backends_loading": "Backends are being loaded",
                "basic_info": "Configure additional caching (Fragment Cache)",
                "cache_quota_info": "Maximum space each vDisk can use for caching purposes",
                "cache_quota_label": "Quota:",
                "cache_quota_title": "Caching Quota",
                "choose_backend": "Choose one of the available backends",
                "choose_preset": "Choose one of the available presets",
                "client_id": "Client ID:",
                "client_secret": "Client Secret:",
                "fragment_cache": "Fragment Cache:",
                "host": "Host (FQDN/IP):",
                "information_extend": "Extending a vPool does not allow to reconfigure the caching policy",
                "information_extend_quota": "and the caching quota",
                "invalid_alba_info": "The entered connection info and credentials are invalid",
                "invalid_local_path": "The given local path is invalid",
                "invalid_local_size": "The given size is invalid",
                "invalid_quota_nan": "Quota should be a number",
                "loading_backend_information": "Backend information is being loaded",
                "local_backend": "Use local Open vStorage backend",
                "no_backends": "No backends found",
                "no_credentials": "No credentials were entered",
                "port": "Port:",
                "re_use_connection_info": "Re-use connection info:",
                "use_backend_fc": "Use another Backend as Cache",
                "use_local_disk": "Use local disk"
            },
            "gather_vpool": {
                "backend_name": "Backend",
                "basic_info": "Basic vPool information",
                "extended_info": "Extended vPool information",
                "preset": "Preset",
                "proxy_amount": "Amount of proxies",
                "storage_ip": "Storage IP",
                "storagerouter_name": "Storage Router",
                "vpool_name": "Name"
            },
            "title": "Reconfigure vPool"
        },
        "rollback": {
            "gather": {
                "failed": "Disk __what__ rollback failed.",
                "inprogress": "Disk __what__ rollback in progress...",
                "noname": "No name was entered",
                "nosnapshots": "No Snapshots found",
                "novdisk": "No disk loaded",
                "rollbackstarted": "Rollback started",
                "selectsnapshots": "Select the Snapshot to which you want to Rollback:",
                "snapshot": "Snapshots",
                "success": "Disk __what__ rollback successfully.",
                "title": "Please provide the required information"
            },
            "title": "Rollback"
        },
        "shrink_vpool": {
            "confirm": {
                "cannot_remove": "The vPool is in use on this Storage Router",
                "complete": "Remove complete",
                "failed_multi": "Not all tasks were successful while removing the vPool from the selected Storage Router",
                "failed_single": "Not all tasks were successful while removing the vPool",
                "inprogress_multi": "The vPool is being removed from the Storage Router",
                "inprogress_single": "The vPool is being removed",
                "remove_multi": "Are you sure you want to remove the vPool from Storage Router __what__?",
                "remove_single": "Are you sure you want to remove the last Storage Router for this vPool? This will result in the vPool being deleted.",
                "started": "Removal started",
                "success_multi": "The vPool was removed from the selected Storage Router with success",
                "success_single": "The vPool was successfully removed"
            },
            "title": "Remove Storage Driver from vPool"
        },
        "snapshot": {
            "confirm": {
                "consistent": "Label as Consistent Snapshot",
                "failed": "Snapshot failed",
                "inprogress": "Snapshotting in progress...",
                "name": "Snapshot name",
                "snapshotstarted": "Snapshot started",
                "success": "Successfully created snapshot",
                "title": "Verify the entered information"
            },
            "gather": {
                "basicinfo": "Enter basic information",
                "consistent": "Label as Consistent Snapshot",
                "name": "Snapshot name",
                "nomachine": "No object loaded",
                "noname": "No name was entered",
                "sticky": "Label as Sticky Snapshot",
                "title": "Please provide the required information"
            },
            "title": "Snapshot"
        },
        "stats_monkey_configure": {
            "basic_info": "Statistics information",
            "configure_edit": "Edit configuration",
            "connection_info": "Connection information",
            "database": "Database Name:",
            "database_required": "Missing database name",
            "environment": "Statistics Name:",
            "environment_required": "Missing statistics name",
            "host": "Host:",
            "host_invalid": "Invalid host",
            "host_required": "Missing host",
            "interval": "Interval:",
            "password": "Password:",
            "password_required": "Missing password",
            "port": "Port:",
            "title": "Collect Statistics",
            "transport_types": {
                "influxdb": "InfluxDB",
                "redis": "Redis"
            },
            "type": "Type:",
            "username": "Username:",
            "username_required": "Missing username"
        },
        "update": {
            "component_choose": "Please choose at least 1 component to update",
            "component_framework": "Framework",
            "component_plugins": "Plugin",
            "component_storagedriver": "StorageDriver",
            "downtime": {
                "api": "API",
                "general": "Following services will experience downtime:",
                "gui": "GUI",
                "none": "No components will experience downtime",
                "ovsdb": "Model",
                "voldrv": "Storage Driver Registry"
            },
            "failure": "Update failed to launch: __why__",
            "general_info": "Updating can take up to 30 minutes",
            "loading_information": "Calculating update impact",
            "loading_information_failure": "Failed to calculate the impact of the update. Cannot proceed",
            "prerequisites": {
                "general": "Following prerequisites are unmet:",
                "node_down": "Unresponsive StorageRouter",
                "none": "All prerequisites have been met"
            },
            "prerequisites_unmet": "Not all prerequisites have been met",
            "started": "Started",
            "started_msg": "Update has been initiated",
            "title": "Update"
        },
        "vdisk_move": {
            "confirm": {
                "failed": "Moving vDisk __what__ failed: __why__",
                "in_progress": "vDisk __what__ is being moved",
                "started": "Move started",
                "success": "Successfully moved vDisk __what__"
            },
            "gather": {
                "source": "Source:",
                "source_unknown": "Information unavailable",
                "source_unknown_message": "Source StorageRouter information could not be loaded",
                "target": "Target:",
                "targets_unavailable": "No targets",
                "targets_unavailable_message": "No target StorageRouters available to move to"
            },
            "title": "Move vDisk"
        }
    }
}<|MERGE_RESOLUTION|>--- conflicted
+++ resolved
@@ -693,7 +693,6 @@
             "success": "Save complete",
             "success_msg": "The configuration details for __what__ are saved."
         },
-<<<<<<< HEAD
         "scrub": {
             "failed_message": "Scrubbing vDisk __vdisk__ failed: __why__",
             "failed_title": "Failure",
@@ -704,9 +703,7 @@
             "title": "Scrub vDisk __vdisk__",
             "title_message": "Are you sure you want to scrub vDisk __vdisk__?"
         },
-=======
         "search": "Search vDisks",
->>>>>>> b3c48865
         "set_as_template": {
             "failed_msg": "Converting vDisk __what__ into vTemplate failed: __why__",
             "no": "Close",
